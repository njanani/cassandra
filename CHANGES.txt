1.0-dev
 * removed binarymemtable (CASSANDRA-2692)
 * add commitlog_total_space_in_mb to prevent fragmented logs (CASSANDRA-2427)
 * removed commitlog_rotation_threshold_in_mb configuration (CASSANDRA-2771)
 * make AbstractBounds.normalize de-overlapp overlapping ranges (CASSANDRA-2641)
 * replace CollatingIterator, ReducingIterator with MergeIterator 
   (CASSANDRA-2062)
 * Fixed the ability to set compaction strategy in cli using create column 
   family command (CASSANDRA-2778)
 * clean up tmp files after failed compaction (CASSANDRA-2468)
 * restrict repair streaming to specific columnfamilies (CASSANDRA-2280)
 * don't bother persisting columns shadowed by a row tombstone (CASSANDRA-2589)
 * reset CF and SC deletion times after gc_grace (CASSANDRA-2317)
 * optimize away seek when compacting wide rows (CASSANDRA-2879)
 * single-pass streaming (CASSANDRA-2677)


0.8.2
 * improve thread-safety in StreamOutSession (CASSANDRA-2792)
 * allow deleting a row and updating indexed columns in it in the
   same mutation (CASSANDRA-2773)
 * Expose number of threads blocked on submitting memtable to flush
   (CASSANDRA-2817)
 * add ability to return "endpoints" to nodetool (CASSANDRA-2776)
 * Add support for multiple (comma-delimited) coordinator addresses
   to ColumnFamilyInputFormat (CASSANDRA-2807)
 * fix potential NPE while scheduling read repair for range slice
   (CASSANDRA-2823)
 * Fix race in SystemTable.getCurrentLocalNodeId (CASSANDRA-2824)
 * Correctly set default for replicate_on_write (CASSANDRA-2835)
 * improve nodetool compactionstats formatting (CASSANDRA-2844)
 * fix index-building status display (CASSANDRA-2853)
 * fix CLI perpetuating obsolete KsDef.replication_factor (CASSANDRA-2846)
 * improve cli treatment of multiline comments (CASSANDRA-2852)
 * handle row tombstones correctly in EchoedRow (CASSANDRA-2786)
 * add MessagingService.get[Recently]DroppedMessages and
   StorageService.getExceptionCount (CASSANDRA-2804)
 * fix possibility of spurious UnavailableException for LOCAL_QUORUM
   reads with dynamic snitch + read repair disabled (CASSANDRA-2870)
<<<<<<< HEAD
 * add ant-optional as dependence for the debian package (CASSANDRA-2164)
 * add option to specify limit for get_slice in the CLI (CASSANDRA-2646)
 * decrease HH page size (CASSANDRA-2832)
=======
 * support spaces in path to log4j configuration (CASSANDRA-2383)
 * avoid including inferred types in CF update (CASSANDRA-2809)
>>>>>>> 83f9f455


0.8.1
 * CQL:
   - support for insert, delete in BATCH (CASSANDRA-2537)
   - support for IN to SELECT, UPDATE (CASSANDRA-2553)
   - timestamp support for INSERT, UPDATE, and BATCH (CASSANDRA-2555)
   - TTL support (CASSANDRA-2476)
   - counter support (CASSANDRA-2473)
   - ALTER COLUMNFAMILY (CASSANDRA-1709)
   - DROP INDEX (CASSANDRA-2617)
   - add SCHEMA/TABLE as aliases for KS/CF (CASSANDRA-2743)
   - server handles wait-for-schema-agreement (CASSANDRA-2756)
   - key alias support (CASSANDRA-2480)
 * add support for comparator parameters and a generic ReverseType
   (CASSANDRA-2355)
 * add CompositeType and DynamicCompositeType (CASSANDRA-2231)
 * optimize batches containing multiple updates to the same row
   (CASSANDRA-2583)
 * adjust hinted handoff page size to avoid OOM with large columns 
   (CASSANDRA-2652)
 * mark BRAF buffer invalid post-flush so we don't re-flush partial
   buffers again, especially on CL writes (CASSANDRA-2660)
 * add DROP INDEX support to CLI (CASSANDRA-2616)
 * don't perform HH to client-mode [storageproxy] nodes (CASSANDRA-2668)
 * Improve forceDeserialize/getCompactedRow encapsulation (CASSANDRA-2659)
 * Assert ranges are not overlapping in AB.normalize (CASSANDRA-2641)
 * Don't write CounterUpdateColumn to disk in tests (CASSANDRA-2650)
 * Add sstable bulk loading utility (CASSANDRA-1278)
 * avoid replaying hints to dropped columnfamilies (CASSANDRA-2685)
 * add placeholders for missing rows in range query pseudo-RR (CASSANDRA-2680)
 * remove no-op HHOM.renameHints (CASSANDRA-2693)
 * clone super columns to avoid modifying them during flush (CASSANDRA-2675)
 * allow writes to bypass the commitlog for certain keyspaces (CASSANDRA-2683)
 * avoid NPE when bypassing commitlog during memtable flush (CASSANDRA-2781)
 * Added support for making bootstrap retry if nodes flap (CASSANDRA-2644)
 * Added statusthrift to nodetool to report if thrift server is running (CASSANDRA-2722)
 * Fixed rows being cached if they do not exist (CASSANDRA-2723)
 * Support passing tableName and cfName to RowCacheProviders (CASSANDRA-2702)
 * close scrub file handles (CASSANDRA-2669)
 * throttle migration replay (CASSANDRA-2714)
 * optimize column serializer creation (CASSANDRA-2716)
 * Added support for making bootstrap retry if nodes flap (CASSANDRA-2644)
 * Added statusthrift to nodetool to report if thrift server is running
   (CASSANDRA-2722)
 * Fixed rows being cached if they do not exist (CASSANDRA-2723)
 * fix truncate/compaction race (CASSANDRA-2673)
 * workaround large resultsets causing large allocation retention
   by nio sockets (CASSANDRA-2654)
 * fix nodetool ring use with Ec2Snitch (CASSANDRA-2733)
 * fix inconsistency window during bootstrap (CASSANDRA-833)
 * fix removing columns and subcolumns that are supressed by a row or
   supercolumn tombstone during replica resolution (CASSANDRA-2590)
 * support sstable2json against snapshot sstables (CASSANDRA-2386)
 * remove active-pull schema requests (CASSANDRA-2715)
 * avoid marking entire list of sstables as actively being compacted
   in multithreaded compaction (CASSANDRA-2765)
 * seek back after deserializing a row to update cache with (CASSANDRA-2752)
 * avoid skipping rows in scrub for counter column family (CASSANDRA-2759)
 * fix ConcurrentModificationException in repair when dealing with 0.7 node
   (CASSANDRA-2767)
 * use threadsafe collections for StreamInSession (CASSANDRA-2766)
 * avoid infinite loop when creating merkle tree (CASSANDRA-2758)
 * avoids unmarking compacting sstable prematurely in cleanup (CASSANDRA-2769)
 * fix NPE when the commit log is bypassed (CASSANDRA-2718)
 * don't throw an exception in SS.isRPCServerRunning (CASSANDRA-2721)
 * make stress.jar executable (CASSANDRA-2744)
 * add daemon mode to java stress (CASSANDRA-2267)
 * expose the DC and rack of a node through JMX and nodetool ring (CASSANDRA-2531)
 * fix cache mbean getSize (CASSANDRA-2781)
 * Add Date, Float, Double, and Boolean types (CASSANDRA-2530)
 * Add startup flag to renew counter node id (CASSANDRA-2788)
 * add jamm agent to cassandra.bat (CASSANDRA-2787)
 * fix repair hanging if a neighbor has nothing to send (CASSANDRA-2797)
 * purge tombstone even if row is in only one sstable (CASSANDRA-2801)
 * Fix wrong purge of deleted cf during compaction (CASSANDRA-2786)
 * fix race that could result in Hadoop writer failing to throw an
   exception encountered after close() (CASSANDRA-2755)
 * fix scan wrongly throwing assertion error (CASSANDRA-2653)
 * Always use even distribution for merkle tree with RandomPartitionner
   (CASSANDRA-2841)
 * fix describeOwnership for OPP (CASSANDRA-2800)
 * ensure that string tokens do not contain commas (CASSANDRA-2762)


0.8.0-final
 * fix CQL grammar warning and cqlsh regression from CASSANDRA-2622
 * add ant generate-cql-html target (CASSANDRA-2526)
 * update CQL consistency levels (CASSANDRA-2566)
 * debian packaging fixes (CASSANDRA-2481, 2647)
 * fix UUIDType, IntegerType for direct buffers (CASSANDRA-2682, 2684)
 * switch to native Thrift for Hadoop map/reduce (CASSANDRA-2667)
 * fix StackOverflowError when building from eclipse (CASSANDRA-2687)
 * only provide replication_factor to strategy_options "help" for
   SimpleStrategy, OldNetworkTopologyStrategy (CASSANDRA-2678, 2713)
 * fix exception adding validators to non-string columns (CASSANDRA-2696)
 * avoid instantiating DatabaseDescriptor in JDBC (CASSANDRA-2694)
 * fix potential stack overflow during compaction (CASSANDRA-2626)
 * clone super columns to avoid modifying them during flush (CASSANDRA-2675)
 * reset underlying iterator in EchoedRow constructor (CASSANDRA-2653)


0.8.0-rc1
 * faster flushes and compaction from fixing excessively pessimistic 
   rebuffering in BRAF (CASSANDRA-2581)
 * fix returning null column values in the python cql driver (CASSANDRA-2593)
 * fix merkle tree splitting exiting early (CASSANDRA-2605)
 * snapshot_before_compaction directory name fix (CASSANDRA-2598)
 * Disable compaction throttling during bootstrap (CASSANDRA-2612) 
 * fix CQL treatment of > and < operators in range slices (CASSANDRA-2592)
 * fix potential double-application of counter updates on commitlog replay
   (CASSANDRA-2419)
 * JDBC CQL driver exposes getColumn for access to timestamp
 * JDBC ResultSetMetadata properties added to AbstractType
 * r/m clustertool (CASSANDRA-2607)
 * add support for presenting row key as a column in CQL result sets 
   (CASSANDRA-2622)
 * Don't allow {LOCAL|EACH}_QUORUM unless strategy is NTS (CASSANDRA-2627)
 * validate keyspace strategy_options during CQL create (CASSANDRA-2624)
 * fix empty Result with secondary index when limit=1 (CASSANDRA-2628)
 * Fix regression where bootstrapping a node with no schema fails
   (CASSANDRA-2625)
 * Allow removing LocationInfo sstables (CASSANDRA-2632)
 * avoid attempting to replay mutations from dropped keyspaces (CASSANDRA-2631)
 * avoid using cached position of a key when GT is requested (CASSANDRA-2633)
 * fix counting bloom filter true positives (CASSANDRA-2637)
 * initialize local ep state prior to gossip startup if needed (CASSANDRA-2638)
 * fix counter increment lost after restart (CASSANDRA-2642)
 * add quote-escaping via backslash to CLI (CASSANDRA-2623)
 * fix pig example script (CASSANDRA-2487)
 * fix dynamic snitch race in adding latencies (CASSANDRA-2618)
 * Start/stop cassandra after more important services such as mdadm in
   debian packaging (CASSANDRA-2481)


0.8.0-beta2
 * fix NPE compacting index CFs (CASSANDRA-2528)
 * Remove checking all column families on startup for compaction candidates 
   (CASSANDRA-2444)
 * validate CQL create keyspace options (CASSANDRA-2525)
 * fix nodetool setcompactionthroughput (CASSANDRA-2550)
 * move	gossip heartbeat back to its own thread (CASSANDRA-2554)
 * validate cql TRUNCATE columnfamily before truncating (CASSANDRA-2570)
 * fix batch_mutate for mixed standard-counter mutations (CASSANDRA-2457)
 * disallow making schema changes to system keyspace (CASSANDRA-2563)
 * fix sending mutation messages multiple times (CASSANDRA-2557)
 * fix incorrect use of NBHM.size in ReadCallback that could cause
   reads to time out even when responses were received (CASSAMDRA-2552)
 * trigger read repair correctly for LOCAL_QUORUM reads (CASSANDRA-2556)
 * Allow configuring the number of compaction thread (CASSANDRA-2558)
 * forceUserDefinedCompaction will attempt to compact what it is given
   even if the pessimistic estimate is that there is not enough disk space;
   automatic compactions will only compact 2 or more sstables (CASSANDRA-2575)
 * refuse to apply migrations with older timestamps than the current 
   schema (CASSANDRA-2536)
 * remove unframed Thrift transport option
 * include indexes in snapshots (CASSANDRA-2596)
 * improve ignoring of obsolete mutations in index maintenance (CASSANDRA-2401)
 * recognize attempt to drop just the index while leaving the column
   definition alone (CASSANDRA-2619)
  

0.8.0-beta1
 * remove Avro RPC support (CASSANDRA-926)
 * support for columns that act as incr/decr counters 
   (CASSANDRA-1072, 1937, 1944, 1936, 2101, 2093, 2288, 2105, 2384, 2236, 2342,
   2454)
 * CQL (CASSANDRA-1703, 1704, 1705, 1706, 1707, 1708, 1710, 1711, 1940, 
   2124, 2302, 2277, 2493)
 * avoid double RowMutation serialization on write path (CASSANDRA-1800)
 * make NetworkTopologyStrategy the default (CASSANDRA-1960)
 * configurable internode encryption (CASSANDRA-1567, 2152)
 * human readable column names in sstable2json output (CASSANDRA-1933)
 * change default JMX port to 7199 (CASSANDRA-2027)
 * backwards compatible internal messaging (CASSANDRA-1015)
 * atomic switch of memtables and sstables (CASSANDRA-2284)
 * add pluggable SeedProvider (CASSANDRA-1669)
 * Fix clustertool to not throw exception when calling get_endpoints (CASSANDRA-2437)
 * upgrade to thrift 0.6 (CASSANDRA-2412) 
 * repair works on a token range instead of full ring (CASSANDRA-2324)
 * purge tombstones from row cache (CASSANDRA-2305)
 * push replication_factor into strategy_options (CASSANDRA-1263)
 * give snapshots the same name on each node (CASSANDRA-1791)
 * remove "nodetool loadbalance" (CASSANDRA-2448)
 * multithreaded compaction (CASSANDRA-2191)
 * compaction throttling (CASSANDRA-2156)
 * add key type information and alias (CASSANDRA-2311, 2396)
 * cli no longer divides read_repair_chance by 100 (CASSANDRA-2458)
 * made CompactionInfo.getTaskType return an enum (CASSANDRA-2482)
 * add a server-wide cap on measured memtable memory usage and aggressively
   flush to keep under that threshold (CASSANDRA-2006)
 * add unified UUIDType (CASSANDRA-2233)


0.7.5
 * improvements/fixes to PIG driver (CASSANDRA-1618, CASSANDRA-2387,
   CASSANDRA-2465, CASSANDRA-2484)
 * validate index names (CASSANDRA-1761)
 * reduce contention on Table.flusherLock (CASSANDRA-1954)
 * try harder to detect failures during streaming, cleaning up temporary
   files more reliably (CASSANDRA-2088)
 * shut down server for OOM on a Thrift thread (CASSANDRA-2269)
 * fix tombstone handling in repair and sstable2json (CASSANDRA-2279)
 * preserve version when streaming data from old sstables (CASSANDRA-2283)
 * don't start repair if a neighboring node is marked as dead (CASSANDRA-2290)
 * purge tombstones from row cache (CASSANDRA-2305)
 * Avoid seeking when sstable2json exports the entire file (CASSANDRA-2318)
 * clear Built flag in system table when dropping an index (CASSANDRA-2320)
 * don't allow arbitrary argument for stress.java (CASSANDRA-2323)
 * validate values for index predicates in get_indexed_slice (CASSANDRA-2328)
 * queue secondary indexes for flush before the parent (CASSANDRA-2330)
 * allow job configuration to set the CL used in Hadoop jobs (CASSANDRA-2331)
 * add memtable_flush_queue_size defaulting to 4 (CASSANDRA-2333)
 * Allow overriding of initial_token, storage_port and rpc_port from system
   properties (CASSANDRA-2343)
 * fix comparator used for non-indexed secondary expressions in index scan
   (CASSANDRA-2347)
 * ensure size calculation and write phase of large-row compaction use
   the same threshold for TTL expiration (CASSANDRA-2349)
 * fix race when iterating CFs during add/drop (CASSANDRA-2350)
 * add ConsistencyLevel command to CLI (CASSANDRA-2354)
 * allow negative numbers in the cli (CASSANDRA-2358)
 * hard code serialVersionUID for tokens class (CASSANDRA-2361)
 * fix potential infinite loop in ByteBufferUtil.inputStream (CASSANDRA-2365)
 * fix encoding bugs in HintedHandoffManager, SystemTable when default
   charset is not UTF8 (CASSANDRA-2367)
 * avoids having removed node reappearing in Gossip (CASSANDRA-2371)
 * fix incorrect truncation of long to int when reading columns via block
   index (CASSANDRA-2376)
 * fix NPE during stream session (CASSANDRA-2377)
 * fix race condition that could leave orphaned data files when dropping CF or
   KS (CASSANDRA-2381)
 * fsync statistics component on write (CASSANDRA-2382)
 * fix duplicate results from CFS.scan (CASSANDRA-2406)
 * add IntegerType to CLI help (CASSANDRA-2414)
 * avoid caching token-only decoratedkeys (CASSANDRA-2416)
 * convert mmap assertion to if/throw so scrub can catch it (CASSANDRA-2417)
 * don't overwrite gc log (CASSANDR-2418)
 * invalidate row cache for streamed row to avoid inconsitencies
   (CASSANDRA-2420)
 * avoid copies in range/index scans (CASSANDRA-2425)
 * make sure we don't wipe data during cleanup if the node has not join
   the ring (CASSANDRA-2428)
 * Try harder to close files after compaction (CASSANDRA-2431)
 * re-set bootstrapped flag after move finishes (CASSANDRA-2435)
 * display validation_class in CLI 'describe keyspace' (CASSANDRA-2442)
 * make cleanup compactions cleanup the row cache (CASSANDRA-2451)
 * add column fields validation to scrub (CASSANDRA-2460)
 * use 64KB flush buffer instead of in_memory_compaction_limit (CASSANDRA-2463)
 * fix backslash substitutions in CLI (CASSANDRA-2492)
 * disable cache saving for system CFS (CASSANDRA-2502)
 * fixes for verifying destination availability under hinted conditions
   so UE can be thrown intead of timing out (CASSANDRA-2514)
 * fix update of validation class in column metadata (CASSANDRA-2512)
 * support LOCAL_QUORUM, EACH_QUORUM CLs outside of NTS (CASSANDRA-2516)
 * preserve version when streaming data from old sstables (CASSANDRA-2283)
 * fix backslash substitutions in CLI (CASSANDRA-2492)
 * count a row deletion as one operation towards memtable threshold 
   (CASSANDRA-2519)
 * support LOCAL_QUORUM, EACH_QUORUM CLs outside of NTS (CASSANDRA-2516)


0.7.4
 * add nodetool join command (CASSANDRA-2160)
 * fix secondary indexes on pre-existing or streamed data (CASSANDRA-2244)
 * initialize endpoint in gossiper earlier (CASSANDRA-2228)
 * add ability to write to Cassandra from Pig (CASSANDRA-1828)
 * add rpc_[min|max]_threads (CASSANDRA-2176)
 * add CL.TWO, CL.THREE (CASSANDRA-2013)
 * avoid exporting an un-requested row in sstable2json, when exporting 
   a key that does not exist (CASSANDRA-2168)
 * add incremental_backups option (CASSANDRA-1872)
 * add configurable row limit to Pig loadfunc (CASSANDRA-2276)
 * validate column values in batches as well as single-Column inserts
   (CASSANDRA-2259)
 * move sample schema from cassandra.yaml to schema-sample.txt,
   a cli scripts (CASSANDRA-2007)
 * avoid writing empty rows when scrubbing tombstoned rows (CASSANDRA-2296)
 * fix assertion error in range and index scans for CL < ALL
   (CASSANDRA-2282)
 * fix commitlog replay when flush position refers to data that didn't
   get synced before server died (CASSANDRA-2285)
 * fix fd leak in sstable2json with non-mmap'd i/o (CASSANDRA-2304)
 * reduce memory use during streaming of multiple sstables (CASSANDRA-2301)
 * purge tombstoned rows from cache after GCGraceSeconds (CASSANDRA-2305)
 * allow zero replicas in a NTS datacenter (CASSANDRA-1924)
 * make range queries respect snitch for local replicas (CASSANDRA-2286)
 * fix HH delivery when column index is larger than 2GB (CASSANDRA-2297)
 * make 2ary indexes use parent CF flush thresholds during initial build
   (CASSANDRA-2294)
 * update memtable_throughput to be a long (CASSANDRA-2158)


0.7.3
 * Keep endpoint state until aVeryLongTime (CASSANDRA-2115)
 * lower-latency read repair (CASSANDRA-2069)
 * add hinted_handoff_throttle_delay_in_ms option (CASSANDRA-2161)
 * fixes for cache save/load (CASSANDRA-2172, -2174)
 * Handle whole-row deletions in CFOutputFormat (CASSANDRA-2014)
 * Make memtable_flush_writers flush in parallel (CASSANDRA-2178)
 * Add compaction_preheat_key_cache option (CASSANDRA-2175)
 * refactor stress.py to have only one copy of the format string 
   used for creating row keys (CASSANDRA-2108)
 * validate index names for \w+ (CASSANDRA-2196)
 * Fix Cassandra cli to respect timeout if schema does not settle 
   (CASSANDRA-2187)
 * fix for compaction and cleanup writing old-format data into new-version 
   sstable (CASSANDRA-2211, -2216)
 * add nodetool scrub (CASSANDRA-2217, -2240)
 * fix sstable2json large-row pagination (CASSANDRA-2188)
 * fix EOFing on requests for the last bytes in a file (CASSANDRA-2213)
 * fix BufferedRandomAccessFile bugs (CASSANDRA-2218, -2241)
 * check for memtable flush_after_mins exceeded every 10s (CASSANDRA-2183)
 * fix cache saving on Windows (CASSANDRA-2207)
 * add validateSchemaAgreement call + synchronization to schema
   modification operations (CASSANDRA-2222)
 * fix for reversed slice queries on large rows (CASSANDRA-2212)
 * fat clients were writing local data (CASSANDRA-2223)
 * turn off string interning in json2sstable (CASSANDRA-2189)
 * set DEFAULT_MEMTABLE_LIFETIME_IN_MINS to 24h
 * improve detection and cleanup of partially-written sstables 
   (CASSANDRA-2206)
 * fix supercolumn de/serialization when subcolumn comparator is different
   from supercolumn's (CASSANDRA-2104)
 * fix starting up on Windows when CASSANDRA_HOME contains whitespace
   (CASSANDRA-2237)
 * add [get|set][row|key]cacheSavePeriod to JMX (CASSANDRA-2100)
 * fix Hadoop ColumnFamilyOutputFormat dropping of mutations
   when batch fills up (CASSANDRA-2255)
 * move file deletions off of scheduledtasks executor (CASSANDRA-2253)


0.7.2
 * copy DecoratedKey.key when inserting into caches to avoid retaining
   a reference to the underlying buffer (CASSANDRA-2102)
 * format subcolumn names with subcomparator (CASSANDRA-2136)
 * fix column bloom filter deserialization (CASSANDRA-2165)


0.7.1
 * refactor MessageDigest creation code. (CASSANDRA-2107)
 * buffer network stack to avoid inefficient small TCP messages while avoiding
   the nagle/delayed ack problem (CASSANDRA-1896)
 * check log4j configuration for changes every 10s (CASSANDRA-1525, 1907)
 * more-efficient cross-DC replication (CASSANDRA-1530, -2051, -2138)
 * avoid polluting page cache with commitlog or sstable writes
   and seq scan operations (CASSANDRA-1470)
 * add RMI authentication options to nodetool (CASSANDRA-1921)
 * make snitches configurable at runtime (CASSANDRA-1374)
 * retry hadoop split requests on connection failure (CASSANDRA-1927)
 * implement describeOwnership for BOP, COPP (CASSANDRA-1928)
 * make read repair behave as expected for ConsistencyLevel > ONE
   (CASSANDRA-982, 2038)
 * distributed test harness (CASSANDRA-1859, 1964)
 * reduce flush lock contention (CASSANDRA-1930)
 * optimize supercolumn deserialization (CASSANDRA-1891)
 * fix CFMetaData.apply to only compare objects of the same class 
   (CASSANDRA-1962)
 * allow specifying specific SSTables to compact from JMX (CASSANDRA-1963)
 * fix race condition in MessagingService.targets (CASSANDRA-1959, 2094, 2081)
 * refuse to open sstables from a future version (CASSANDRA-1935)
 * zero-copy reads (CASSANDRA-1714)
 * fix copy bounds for word Text in wordcount demo (CASSANDRA-1993)
 * fixes for contrib/javautils (CASSANDRA-1979)
 * check more frequently for memtable expiration (CASSANDRA-2000)
 * fix writing SSTable column count statistics (CASSANDRA-1976)
 * fix streaming of multiple CFs during bootstrap (CASSANDRA-1992)
 * explicitly set JVM GC new generation size with -Xmn (CASSANDRA-1968)
 * add short options for CLI flags (CASSANDRA-1565)
 * make keyspace argument to "describe keyspace" in CLI optional
   when authenticated to keyspace already (CASSANDRA-2029)
 * added option to specify -Dcassandra.join_ring=false on startup
   to allow "warm spare" nodes or performing JMX maintenance before
   joining the ring (CASSANDRA-526)
 * log migrations at INFO (CASSANDRA-2028)
 * add CLI verbose option in file mode (CASSANDRA-2030)
 * add single-line "--" comments to CLI (CASSANDRA-2032)
 * message serialization tests (CASSANDRA-1923)
 * switch from ivy to maven-ant-tasks (CASSANDRA-2017)
 * CLI attempts to block for new schema to propagate (CASSANDRA-2044)
 * fix potential overflow in nodetool cfstats (CASSANDRA-2057)
 * add JVM shutdownhook to sync commitlog (CASSANDRA-1919)
 * allow nodes to be up without being part of  normal traffic (CASSANDRA-1951)
 * fix CLI "show keyspaces" with null options on NTS (CASSANDRA-2049)
 * fix possible ByteBuffer race conditions (CASSANDRA-2066)
 * reduce garbage generated by MessagingService to prevent load spikes
   (CASSANDRA-2058)
 * fix math in RandomPartitioner.describeOwnership (CASSANDRA-2071)
 * fix deletion of sstable non-data components (CASSANDRA-2059)
 * avoid blocking gossip while deleting handoff hints (CASSANDRA-2073)
 * ignore messages from newer versions, keep track of nodes in gossip 
   regardless of version (CASSANDRA-1970)
 * cache writing moved to CompactionManager to reduce i/o contention and
   updated to use non-cache-polluting writes (CASSANDRA-2053)
 * page through large rows when exporting to JSON (CASSANDRA-2041)
 * add flush_largest_memtables_at and reduce_cache_sizes_at options
   (CASSANDRA-2142)
 * add cli 'describe cluster' command (CASSANDRA-2127)
 * add cli support for setting username/password at 'connect' command 
   (CASSANDRA-2111)
 * add -D option to Stress.java to allow reading hosts from a file 
   (CASSANDRA-2149)
 * bound hints CF throughput between 32M and 256M (CASSANDRA-2148)
 * continue starting when invalid saved cache entries are encountered
   (CASSANDRA-2076)
 * add max_hint_window_in_ms option (CASSANDRA-1459)


0.7.0-final
 * fix offsets to ByteBuffer.get (CASSANDRA-1939)


0.7.0-rc4
 * fix cli crash after backgrounding (CASSANDRA-1875)
 * count timeouts in storageproxy latencies, and include latency 
   histograms in StorageProxyMBean (CASSANDRA-1893)
 * fix CLI get recognition of supercolumns (CASSANDRA-1899)
 * enable keepalive on intra-cluster sockets (CASSANDRA-1766)
 * count timeouts towards dynamicsnitch latencies (CASSANDRA-1905)
 * Expose index-building status in JMX + cli schema description
   (CASSANDRA-1871)
 * allow [LOCAL|EACH]_QUORUM to be used with non-NetworkTopology 
   replication Strategies
 * increased amount of index locks for faster commitlog replay
 * collect secondary index tombstones immediately (CASSANDRA-1914)
 * revert commitlog changes from #1780 (CASSANDRA-1917)
 * change RandomPartitioner min token to -1 to avoid collision w/
   tokens on actual nodes (CASSANDRA-1901)
 * examine the right nibble when validating TimeUUID (CASSANDRA-1910)
 * include secondary indexes in cleanup (CASSANDRA-1916)
 * CFS.scrubDataDirectories should also cleanup invalid secondary indexes
   (CASSANDRA-1904)
 * ability to disable/enable gossip on nodes to force them down
   (CASSANDRA-1108)


0.7.0-rc3
 * expose getNaturalEndpoints in StorageServiceMBean taking byte[]
   key; RMI cannot serialize ByteBuffer (CASSANDRA-1833)
 * infer org.apache.cassandra.locator for replication strategy classes
   when not otherwise specified
 * validation that generates less garbage (CASSANDRA-1814)
 * add TTL support to CLI (CASSANDRA-1838)
 * cli defaults to bytestype for subcomparator when creating
   column families (CASSANDRA-1835)
 * unregister index MBeans when index is dropped (CASSANDRA-1843)
 * make ByteBufferUtil.clone thread-safe (CASSANDRA-1847)
 * change exception for read requests during bootstrap from 
   InvalidRequest to Unavailable (CASSANDRA-1862)
 * respect row-level tombstones post-flush in range scans
   (CASSANDRA-1837)
 * ReadResponseResolver check digests against each other (CASSANDRA-1830)
 * return InvalidRequest when remove of subcolumn without supercolumn
   is requested (CASSANDRA-1866)
 * flush before repair (CASSANDRA-1748)
 * SSTableExport validates key order (CASSANDRA-1884)
 * large row support for SSTableExport (CASSANDRA-1867)
 * Re-cache hot keys post-compaction without hitting disk (CASSANDRA-1878)
 * manage read repair in coordinator instead of data source, to
   provide latency information to dynamic snitch (CASSANDRA-1873)


0.7.0-rc2
 * fix live-column-count of slice ranges including tombstoned supercolumn 
   with live subcolumn (CASSANDRA-1591)
 * rename o.a.c.internal.AntientropyStage -> AntiEntropyStage,
   o.a.c.request.Request_responseStage -> RequestResponseStage,
   o.a.c.internal.Internal_responseStage -> InternalResponseStage
 * add AbstractType.fromString (CASSANDRA-1767)
 * require index_type to be present when specifying index_name
   on ColumnDef (CASSANDRA-1759)
 * fix add/remove index bugs in CFMetadata (CASSANDRA-1768)
 * rebuild Strategy during system_update_keyspace (CASSANDRA-1762)
 * cli updates prompt to ... in continuation lines (CASSANDRA-1770)
 * support multiple Mutations per key in hadoop ColumnFamilyOutputFormat
   (CASSANDRA-1774)
 * improvements to Debian init script (CASSANDRA-1772)
 * use local classloader to check for version.properties (CASSANDRA-1778)
 * Validate that column names in column_metadata are valid for the
   defined comparator, and decode properly in cli (CASSANDRA-1773)
 * use cross-platform newlines in cli (CASSANDRA-1786)
 * add ExpiringColumn support to sstable import/export (CASSANDRA-1754)
 * add flush for each append to periodic commitlog mode; added
   periodic_without_flush option to disable this (CASSANDRA-1780)
 * close file handle used for post-flush truncate (CASSANDRA-1790)
 * various code cleanup (CASSANDRA-1793, -1794, -1795)
 * fix range queries against wrapped range (CASSANDRA-1781)
 * fix consistencylevel calculations for NetworkTopologyStrategy
   (CASSANDRA-1804)
 * cli support index type enum names (CASSANDRA-1810)
 * improved validation of column_metadata (CASSANDRA-1813)
 * reads at ConsistencyLevel > 1 throw UnavailableException
   immediately if insufficient live nodes exist (CASSANDRA-1803)
 * copy bytebuffers for local writes to avoid retaining the entire
   Thrift frame (CASSANDRA-1801)
 * fix NPE adding index to column w/o prior metadata (CASSANDRA-1764)
 * reduce fat client timeout (CASSANDRA-1730)
 * fix botched merge of CASSANDRA-1316


0.7.0-rc1
 * fix compaction and flush races with schema updates (CASSANDRA-1715)
 * add clustertool, config-converter, sstablekeys, and schematool 
   Windows .bat files (CASSANDRA-1723)
 * reject range queries received during bootstrap (CASSANDRA-1739)
 * fix wrapping-range queries on non-minimum token (CASSANDRA-1700)
 * add nodetool cfhistogram (CASSANDRA-1698)
 * limit repaired ranges to what the nodes have in common (CASSANDRA-1674)
 * index scan treats missing columns as not matching secondary
   expressions (CASSANDRA-1745)
 * Fix misuse of DataOutputBuffer.getData in AntiEntropyService
   (CASSANDRA-1729)
 * detect and warn when obsolete version of JNA is present (CASSANDRA-1760)
 * reduce fat client timeout (CASSANDRA-1730)
 * cleanup smallest CFs first to increase free temp space for larger ones
   (CASSANDRA-1811)
 * Update windows .bat files to work outside of main Cassandra
   directory (CASSANDRA-1713)
 * fix read repair regression from 0.6.7 (CASSANDRA-1727)
 * more-efficient read repair (CASSANDRA-1719)
 * fix hinted handoff replay (CASSANDRA-1656)
 * log type of dropped messages (CASSANDRA-1677)
 * upgrade to SLF4J 1.6.1
 * fix ByteBuffer bug in ExpiringColumn.updateDigest (CASSANDRA-1679)
 * fix IntegerType.getString (CASSANDRA-1681)
 * make -Djava.net.preferIPv4Stack=true the default (CASSANDRA-628)
 * add INTERNAL_RESPONSE verb to differentiate from responses related
   to client requests (CASSANDRA-1685)
 * log tpstats when dropping messages (CASSANDRA-1660)
 * include unreachable nodes in describeSchemaVersions (CASSANDRA-1678)
 * Avoid dropping messages off the client request path (CASSANDRA-1676)
 * fix jna errno reporting (CASSANDRA-1694)
 * add friendlier error for UnknownHostException on startup (CASSANDRA-1697)
 * include jna dependency in RPM package (CASSANDRA-1690)
 * add --skip-keys option to stress.py (CASSANDRA-1696)
 * improve cli handling of non-string keys and column names 
   (CASSANDRA-1701, -1693)
 * r/m extra subcomparator line in cli keyspaces output (CASSANDRA-1712)
 * add read repair chance to cli "show keyspaces"
 * upgrade to ConcurrentLinkedHashMap 1.1 (CASSANDRA-975)
 * fix index scan routing (CASSANDRA-1722)
 * fix tombstoning of supercolumns in range queries (CASSANDRA-1734)
 * clear endpoint cache after updating keyspace metadata (CASSANDRA-1741)
 * fix wrapping-range queries on non-minimum token (CASSANDRA-1700)
 * truncate includes secondary indexes (CASSANDRA-1747)
 * retain reference to PendingFile sstables (CASSANDRA-1749)
 * fix sstableimport regression (CASSANDRA-1753)
 * fix for bootstrap when no non-system tables are defined (CASSANDRA-1732)
 * handle replica unavailability in index scan (CASSANDRA-1755)
 * fix service initialization order deadlock (CASSANDRA-1756)
 * multi-line cli commands (CASSANDRA-1742)
 * fix race between snapshot and compaction (CASSANDRA-1736)
 * add listEndpointsPendingHints, deleteHintsForEndpoint JMX methods 
   (CASSANDRA-1551)


0.7.0-beta3
 * add strategy options to describe_keyspace output (CASSANDRA-1560)
 * log warning when using randomly generated token (CASSANDRA-1552)
 * re-organize JMX into .db, .net, .internal, .request (CASSANDRA-1217)
 * allow nodes to change IPs between restarts (CASSANDRA-1518)
 * remember ring state between restarts by default (CASSANDRA-1518)
 * flush index built flag so we can read it before log replay (CASSANDRA-1541)
 * lock row cache updates to prevent race condition (CASSANDRA-1293)
 * remove assertion causing rare (and harmless) error messages in
   commitlog (CASSANDRA-1330)
 * fix moving nodes with no keyspaces defined (CASSANDRA-1574)
 * fix unbootstrap when no data is present in a transfer range (CASSANDRA-1573)
 * take advantage of AVRO-495 to simplify our avro IDL (CASSANDRA-1436)
 * extend authorization hierarchy to column family (CASSANDRA-1554)
 * deletion support in secondary indexes (CASSANDRA-1571)
 * meaningful error message for invalid replication strategy class 
   (CASSANDRA-1566)
 * allow keyspace creation with RF > N (CASSANDRA-1428)
 * improve cli error handling (CASSANDRA-1580)
 * add cache save/load ability (CASSANDRA-1417, 1606, 1647)
 * add StorageService.getDrainProgress (CASSANDRA-1588)
 * Disallow bootstrap to an in-use token (CASSANDRA-1561)
 * Allow dynamic secondary index creation and destruction (CASSANDRA-1532)
 * log auto-guessed memtable thresholds (CASSANDRA-1595)
 * add ColumnDef support to cli (CASSANDRA-1583)
 * reduce index sample time by 75% (CASSANDRA-1572)
 * add cli support for column, strategy metadata (CASSANDRA-1578, 1612)
 * add cli support for schema modification (CASSANDRA-1584)
 * delete temp files on failed compactions (CASSANDRA-1596)
 * avoid blocking for dead nodes during removetoken (CASSANDRA-1605)
 * remove ConsistencyLevel.ZERO (CASSANDRA-1607)
 * expose in-progress compaction type in jmx (CASSANDRA-1586)
 * removed IClock & related classes from internals (CASSANDRA-1502)
 * fix removing tokens from SystemTable on decommission and removetoken
   (CASSANDRA-1609)
 * include CF metadata in cli 'show keyspaces' (CASSANDRA-1613)
 * switch from Properties to HashMap in PropertyFileSnitch to
   avoid synchronization bottleneck (CASSANDRA-1481)
 * PropertyFileSnitch configuration file renamed to 
   cassandra-topology.properties
 * add cli support for get_range_slices (CASSANDRA-1088, CASSANDRA-1619)
 * Make memtable flush thresholds per-CF instead of global 
   (CASSANDRA-1007, 1637)
 * add cli support for binary data without CfDef hints (CASSANDRA-1603)
 * fix building SSTable statistics post-stream (CASSANDRA-1620)
 * fix potential infinite loop in 2ary index queries (CASSANDRA-1623)
 * allow creating NTS keyspaces with no replicas configured (CASSANDRA-1626)
 * add jmx histogram of sstables accessed per read (CASSANDRA-1624)
 * remove system_rename_column_family and system_rename_keyspace from the
   client API until races can be fixed (CASSANDRA-1630, CASSANDRA-1585)
 * add cli sanity tests (CASSANDRA-1582)
 * update GC settings in cassandra.bat (CASSANDRA-1636)
 * cli support for index queries (CASSANDRA-1635)
 * cli support for updating schema memtable settings (CASSANDRA-1634)
 * cli --file option (CASSANDRA-1616)
 * reduce automatically chosen memtable sizes by 50% (CASSANDRA-1641)
 * move endpoint cache from snitch to strategy (CASSANDRA-1643)
 * fix commitlog recovery deleting the newly-created segment as well as
   the old ones (CASSANDRA-1644)
 * upgrade to Thrift 0.5 (CASSANDRA-1367)
 * renamed CL.DCQUORUM to LOCAL_QUORUM and DCQUORUMSYNC to EACH_QUORUM
 * cli truncate support (CASSANDRA-1653)
 * update GC settings in cassandra.bat (CASSANDRA-1636)
 * avoid logging when a node's ip/token is gossipped back to it (CASSANDRA-1666)


0.7-beta2
 * always use UTF-8 for hint keys (CASSANDRA-1439)
 * remove cassandra.yaml dependency from Hadoop and Pig (CASSADRA-1322)
 * expose CfDef metadata in describe_keyspaces (CASSANDRA-1363)
 * restore use of mmap_index_only option (CASSANDRA-1241)
 * dropping a keyspace with no column families generated an error 
   (CASSANDRA-1378)
 * rename RackAwareStrategy to OldNetworkTopologyStrategy, RackUnawareStrategy 
   to SimpleStrategy, DatacenterShardStrategy to NetworkTopologyStrategy,
   AbstractRackAwareSnitch to AbstractNetworkTopologySnitch (CASSANDRA-1392)
 * merge StorageProxy.mutate, mutateBlocking (CASSANDRA-1396)
 * faster UUIDType, LongType comparisons (CASSANDRA-1386, 1393)
 * fix setting read_repair_chance from CLI addColumnFamily (CASSANDRA-1399)
 * fix updates to indexed columns (CASSANDRA-1373)
 * fix race condition leaving to FileNotFoundException (CASSANDRA-1382)
 * fix sharded lock hash on index write path (CASSANDRA-1402)
 * add support for GT/E, LT/E in subordinate index clauses (CASSANDRA-1401)
 * cfId counter got out of sync when CFs were added (CASSANDRA-1403)
 * less chatty schema updates (CASSANDRA-1389)
 * rename column family mbeans. 'type' will now include either 
   'IndexColumnFamilies' or 'ColumnFamilies' depending on the CFS type.
   (CASSANDRA-1385)
 * disallow invalid keyspace and column family names. This includes name that
   matches a '^\w+' regex. (CASSANDRA-1377)
 * use JNA, if present, to take snapshots (CASSANDRA-1371)
 * truncate hints if starting 0.7 for the first time (CASSANDRA-1414)
 * fix FD leak in single-row slicepredicate queries (CASSANDRA-1416)
 * allow index expressions against columns that are not part of the 
   SlicePredicate (CASSANDRA-1410)
 * config-converter properly handles snitches and framed support 
   (CASSANDRA-1420)
 * remove keyspace argument from multiget_count (CASSANDRA-1422)
 * allow specifying cassandra.yaml location as (local or remote) URL
   (CASSANDRA-1126)
 * fix using DynamicEndpointSnitch with NetworkTopologyStrategy
   (CASSANDRA-1429)
 * Add CfDef.default_validation_class (CASSANDRA-891)
 * fix EstimatedHistogram.max (CASSANDRA-1413)
 * quorum read optimization (CASSANDRA-1622)
 * handle zero-length (or missing) rows during HH paging (CASSANDRA-1432)
 * include secondary indexes during schema migrations (CASSANDRA-1406)
 * fix commitlog header race during schema change (CASSANDRA-1435)
 * fix ColumnFamilyStoreMBeanIterator to use new type name (CASSANDRA-1433)
 * correct filename generated by xml->yaml converter (CASSANDRA-1419)
 * add CMSInitiatingOccupancyFraction=75 and UseCMSInitiatingOccupancyOnly
   to default JVM options
 * decrease jvm heap for cassandra-cli (CASSANDRA-1446)
 * ability to modify keyspaces and column family definitions on a live cluster
   (CASSANDRA-1285)
 * support for Hadoop Streaming [non-jvm map/reduce via stdin/out]
   (CASSANDRA-1368)
 * Move persistent sstable stats from the system table to an sstable component
   (CASSANDRA-1430)
 * remove failed bootstrap attempt from pending ranges when gossip times
   it out after 1h (CASSANDRA-1463)
 * eager-create tcp connections to other cluster members (CASSANDRA-1465)
 * enumerate stages and derive stage from message type instead of 
   transmitting separately (CASSANDRA-1465)
 * apply reversed flag during collation from different data sources
   (CASSANDRA-1450)
 * make failure to remove comitlog segment non-fatal (CASSANDRA-1348)
 * correct ordering of drain operations so CL.recover is no longer 
   necessary (CASSANDRA-1408)
 * removed keyspace from describe_splits method (CASSANDRA-1425)
 * rename check_schema_agreement to describe_schema_versions
   (CASSANDRA-1478)
 * fix QUORUM calculation for RF > 3 (CASSANDRA-1487)
 * remove tombstones during non-major compactions when bloom filter
   verifies that row does not exist in other sstables (CASSANDRA-1074)
 * nodes that coordinated a loadbalance in the past could not be seen by
   newly added nodes (CASSANDRA-1467)
 * exposed endpoint states (gossip details) via jmx (CASSANDRA-1467)
 * ensure that compacted sstables are not included when new readers are
   instantiated (CASSANDRA-1477)
 * by default, calculate heap size and memtable thresholds at runtime (CASSANDRA-1469)
 * fix races dealing with adding/dropping keyspaces and column families in
   rapid succession (CASSANDRA-1477)
 * clean up of Streaming system (CASSANDRA-1503, 1504, 1506)
 * add options to configure Thrift socket keepalive and buffer sizes (CASSANDRA-1426)
 * make contrib CassandraServiceDataCleaner recursive (CASSANDRA-1509)
 * min, max compaction threshold are configurable and persistent 
   per-ColumnFamily (CASSANDRA-1468)
 * fix replaying the last mutation in a commitlog unnecessarily 
   (CASSANDRA-1512)
 * invoke getDefaultUncaughtExceptionHandler from DTPE with the original
   exception rather than the ExecutionException wrapper (CASSANDRA-1226)
 * remove Clock from the Thrift (and Avro) API (CASSANDRA-1501)
 * Close intra-node sockets when connection is broken (CASSANDRA-1528)
 * RPM packaging spec file (CASSANDRA-786)
 * weighted request scheduler (CASSANDRA-1485)
 * treat expired columns as deleted (CASSANDRA-1539)
 * make IndexInterval configurable (CASSANDRA-1488)
 * add describe_snitch to Thrift API (CASSANDRA-1490)
 * MD5 authenticator compares plain text submitted password with MD5'd
   saved property, instead of vice versa (CASSANDRA-1447)
 * JMX MessagingService pending and completed counts (CASSANDRA-1533)
 * fix race condition processing repair responses (CASSANDRA-1511)
 * make repair blocking (CASSANDRA-1511)
 * create EndpointSnitchInfo and MBean to expose rack and DC (CASSANDRA-1491)
 * added option to contrib/word_count to output results back to Cassandra
   (CASSANDRA-1342)
 * rewrite Hadoop ColumnFamilyRecordWriter to pool connections, retry to
   multiple Cassandra nodes, and smooth impact on the Cassandra cluster
   by using smaller batch sizes (CASSANDRA-1434)
 * fix setting gc_grace_seconds via CLI (CASSANDRA-1549)
 * support TTL'd index values (CASSANDRA-1536)
 * make removetoken work like decommission (CASSANDRA-1216)
 * make cli comparator-aware and improve quote rules (CASSANDRA-1523,-1524)
 * make nodetool compact and cleanup blocking (CASSANDRA-1449)
 * add memtable, cache information to GCInspector logs (CASSANDRA-1558)
 * enable/disable HintedHandoff via JMX (CASSANDRA-1550)
 * Ignore stray files in the commit log directory (CASSANDRA-1547)
 * Disallow bootstrap to an in-use token (CASSANDRA-1561)


0.7-beta1
 * sstable versioning (CASSANDRA-389)
 * switched to slf4j logging (CASSANDRA-625)
 * add (optional) expiration time for column (CASSANDRA-699)
 * access levels for authentication/authorization (CASSANDRA-900)
 * add ReadRepairChance to CF definition (CASSANDRA-930)
 * fix heisenbug in system tests, especially common on OS X (CASSANDRA-944)
 * convert to byte[] keys internally and all public APIs (CASSANDRA-767)
 * ability to alter schema definitions on a live cluster (CASSANDRA-44)
 * renamed configuration file to cassandra.xml, and log4j.properties to
   log4j-server.properties, which must now be loaded from
   the classpath (which is how our scripts in bin/ have always done it)
   (CASSANDRA-971)
 * change get_count to require a SlicePredicate. create multi_get_count
   (CASSANDRA-744)
 * re-organized endpointsnitch implementations and added SimpleSnitch
   (CASSANDRA-994)
 * Added preload_row_cache option (CASSANDRA-946)
 * add CRC to commitlog header (CASSANDRA-999)
 * removed deprecated batch_insert and get_range_slice methods (CASSANDRA-1065)
 * add truncate thrift method (CASSANDRA-531)
 * http mini-interface using mx4j (CASSANDRA-1068)
 * optimize away copy of sliced row on memtable read path (CASSANDRA-1046)
 * replace constant-size 2GB mmaped segments and special casing for index 
   entries spanning segment boundaries, with SegmentedFile that computes 
   segments that always contain entire entries/rows (CASSANDRA-1117)
 * avoid reading large rows into memory during compaction (CASSANDRA-16)
 * added hadoop OutputFormat (CASSANDRA-1101)
 * efficient Streaming (no more anticompaction) (CASSANDRA-579)
 * split commitlog header into separate file and add size checksum to
   mutations (CASSANDRA-1179)
 * avoid allocating a new byte[] for each mutation on replay (CASSANDRA-1219)
 * revise HH schema to be per-endpoint (CASSANDRA-1142)
 * add joining/leaving status to nodetool ring (CASSANDRA-1115)
 * allow multiple repair sessions per node (CASSANDRA-1190)
 * optimize away MessagingService for local range queries (CASSANDRA-1261)
 * make framed transport the default so malformed requests can't OOM the 
   server (CASSANDRA-475)
 * significantly faster reads from row cache (CASSANDRA-1267)
 * take advantage of row cache during range queries (CASSANDRA-1302)
 * make GCGraceSeconds a per-ColumnFamily value (CASSANDRA-1276)
 * keep persistent row size and column count statistics (CASSANDRA-1155)
 * add IntegerType (CASSANDRA-1282)
 * page within a single row during hinted handoff (CASSANDRA-1327)
 * push DatacenterShardStrategy configuration into keyspace definition,
   eliminating datacenter.properties. (CASSANDRA-1066)
 * optimize forward slices starting with '' and single-index-block name 
   queries by skipping the column index (CASSANDRA-1338)
 * streaming refactor (CASSANDRA-1189)
 * faster comparison for UUID types (CASSANDRA-1043)
 * secondary index support (CASSANDRA-749 and subtasks)
 * make compaction buckets deterministic (CASSANDRA-1265)


0.6.6
 * Allow using DynamicEndpointSnitch with RackAwareStrategy (CASSANDRA-1429)
 * remove the remaining vestiges of the unfinished DatacenterShardStrategy 
   (replaced by NetworkTopologyStrategy in 0.7)
   

0.6.5
 * fix key ordering in range query results with RandomPartitioner
   and ConsistencyLevel > ONE (CASSANDRA-1145)
 * fix for range query starting with the wrong token range (CASSANDRA-1042)
 * page within a single row during hinted handoff (CASSANDRA-1327)
 * fix compilation on non-sun JDKs (CASSANDRA-1061)
 * remove String.trim() call on row keys in batch mutations (CASSANDRA-1235)
 * Log summary of dropped messages instead of spamming log (CASSANDRA-1284)
 * add dynamic endpoint snitch (CASSANDRA-981)
 * fix streaming for keyspaces with hyphens in their name (CASSANDRA-1377)
 * fix errors in hard-coded bloom filter optKPerBucket by computing it
   algorithmically (CASSANDRA-1220
 * remove message deserialization stage, and uncap read/write stages
   so slow reads/writes don't block gossip processing (CASSANDRA-1358)
 * add jmx port configuration to Debian package (CASSANDRA-1202)
 * use mlockall via JNA, if present, to prevent Linux from swapping
   out parts of the JVM (CASSANDRA-1214)


0.6.4
 * avoid queuing multiple hint deliveries for the same endpoint
   (CASSANDRA-1229)
 * better performance for and stricter checking of UTF8 column names
   (CASSANDRA-1232)
 * extend option to lower compaction priority to hinted handoff
   as well (CASSANDRA-1260)
 * log errors in gossip instead of re-throwing (CASSANDRA-1289)
 * avoid aborting commitlog replay prematurely if a flushed-but-
   not-removed commitlog segment is encountered (CASSANDRA-1297)
 * fix duplicate rows being read during mapreduce (CASSANDRA-1142)
 * failure detection wasn't closing command sockets (CASSANDRA-1221)
 * cassandra-cli.bat works on windows (CASSANDRA-1236)
 * pre-emptively drop requests that cannot be processed within RPCTimeout
   (CASSANDRA-685)
 * add ack to Binary write verb and update CassandraBulkLoader
   to wait for acks for each row (CASSANDRA-1093)
 * added describe_partitioner Thrift method (CASSANDRA-1047)
 * Hadoop jobs no longer require the Cassandra storage-conf.xml
   (CASSANDRA-1280, CASSANDRA-1047)
 * log thread pool stats when GC is excessive (CASSANDRA-1275)
 * remove gossip message size limit (CASSANDRA-1138)
 * parallelize local and remote reads during multiget, and respect snitch 
   when determining whether to do local read for CL.ONE (CASSANDRA-1317)
 * fix read repair to use requested consistency level on digest mismatch,
   rather than assuming QUORUM (CASSANDRA-1316)
 * process digest mismatch re-reads in parallel (CASSANDRA-1323)
 * switch hints CF comparator to BytesType (CASSANDRA-1274)


0.6.3
 * retry to make streaming connections up to 8 times. (CASSANDRA-1019)
 * reject describe_ring() calls on invalid keyspaces (CASSANDRA-1111)
 * fix cache size calculation for size of 100% (CASSANDRA-1129)
 * fix cache capacity only being recalculated once (CASSANDRA-1129)
 * remove hourly scan of all hints on the off chance that the gossiper
   missed a status change; instead, expose deliverHintsToEndpoint to JMX
   so it can be done manually, if necessary (CASSANDRA-1141)
 * don't reject reads at CL.ALL (CASSANDRA-1152)
 * reject deletions to supercolumns in CFs containing only standard
   columns (CASSANDRA-1139)
 * avoid preserving login information after client disconnects
   (CASSANDRA-1057)
 * prefer sun jdk to openjdk in debian init script (CASSANDRA-1174)
 * detect partioner config changes between restarts and fail fast 
   (CASSANDRA-1146)
 * use generation time to resolve node token reassignment disagreements
   (CASSANDRA-1118)
 * restructure the startup ordering of Gossiper and MessageService to avoid
   timing anomalies (CASSANDRA-1160)
 * detect incomplete commit log hearders (CASSANDRA-1119)
 * force anti-entropy service to stream files on the stream stage to avoid
   sending streams out of order (CASSANDRA-1169)
 * remove inactive stream managers after AES streams files (CASSANDRA-1169)
 * allow removing entire row through batch_mutate Deletion (CASSANDRA-1027)
 * add JMX metrics for row-level bloom filter false positives (CASSANDRA-1212)
 * added a redhat init script to contrib (CASSANDRA-1201)
 * use midpoint when bootstrapping a new machine into range with not
   much data yet instead of random token (CASSANDRA-1112)
 * kill server on OOM in executor stage as well as Thrift (CASSANDRA-1226)
 * remove opportunistic repairs, when two machines with overlapping replica
   responsibilities happen to finish major compactions of the same CF near
   the same time.  repairs are now fully manual (CASSANDRA-1190)
 * add ability to lower compaction priority (default is no change from 0.6.2)
   (CASSANDRA-1181)


0.6.2
 * fix contrib/word_count build. (CASSANDRA-992)
 * split CommitLogExecutorService into BatchCommitLogExecutorService and 
   PeriodicCommitLogExecutorService (CASSANDRA-1014)
 * add latency histograms to CFSMBean (CASSANDRA-1024)
 * make resolving timestamp ties deterministic by using value bytes
   as a tiebreaker (CASSANDRA-1039)
 * Add option to turn off Hinted Handoff (CASSANDRA-894)
 * fix windows startup (CASSANDRA-948)
 * make concurrent_reads, concurrent_writes configurable at runtime via JMX
   (CASSANDRA-1060)
 * disable GCInspector on non-Sun JVMs (CASSANDRA-1061)
 * fix tombstone handling in sstable rows with no other data (CASSANDRA-1063)
 * fix size of row in spanned index entries (CASSANDRA-1056)
 * install json2sstable, sstable2json, and sstablekeys to Debian package
 * StreamingService.StreamDestinations wouldn't empty itself after streaming
   finished (CASSANDRA-1076)
 * added Collections.shuffle(splits) before returning the splits in 
   ColumnFamilyInputFormat (CASSANDRA-1096)
 * do not recalculate cache capacity post-compaction if it's been manually 
   modified (CASSANDRA-1079)
 * better defaults for flush sorter + writer executor queue sizes
   (CASSANDRA-1100)
 * windows scripts for SSTableImport/Export (CASSANDRA-1051)
 * windows script for nodetool (CASSANDRA-1113)
 * expose PhiConvictThreshold (CASSANDRA-1053)
 * make repair of RF==1 a no-op (CASSANDRA-1090)
 * improve default JVM GC options (CASSANDRA-1014)
 * fix SlicePredicate serialization inside Hadoop jobs (CASSANDRA-1049)
 * close Thrift sockets in Hadoop ColumnFamilyRecordReader (CASSANDRA-1081)


0.6.1
 * fix NPE in sstable2json when no excluded keys are given (CASSANDRA-934)
 * keep the replica set constant throughout the read repair process
   (CASSANDRA-937)
 * allow querying getAllRanges with empty token list (CASSANDRA-933)
 * fix command line arguments inversion in clustertool (CASSANDRA-942)
 * fix race condition that could trigger a false-positive assertion
   during post-flush discard of old commitlog segments (CASSANDRA-936)
 * fix neighbor calculation for anti-entropy repair (CASSANDRA-924)
 * perform repair even for small entropy differences (CASSANDRA-924)
 * Use hostnames in CFInputFormat to allow Hadoop's naive string-based
   locality comparisons to work (CASSANDRA-955)
 * cache read-only BufferedRandomAccessFile length to avoid
   3 system calls per invocation (CASSANDRA-950)
 * nodes with IPv6 (and no IPv4) addresses could not join cluster
   (CASSANDRA-969)
 * Retrieve the correct number of undeleted columns, if any, from
   a supercolumn in a row that had been deleted previously (CASSANDRA-920)
 * fix index scans that cross the 2GB mmap boundaries for both mmap
   and standard i/o modes (CASSANDRA-866)
 * expose drain via nodetool (CASSANDRA-978)


0.6.0-RC1
 * JMX drain to flush memtables and run through commit log (CASSANDRA-880)
 * Bootstrapping can skip ranges under the right conditions (CASSANDRA-902)
 * fix merging row versions in range_slice for CL > ONE (CASSANDRA-884)
 * default write ConsistencyLeven chaned from ZERO to ONE
 * fix for index entries spanning mmap buffer boundaries (CASSANDRA-857)
 * use lexical comparison if time part of TimeUUIDs are the same 
   (CASSANDRA-907)
 * bound read, mutation, and response stages to fix possible OOM
   during log replay (CASSANDRA-885)
 * Use microseconds-since-epoch (UTC) in cli, instead of milliseconds
 * Treat batch_mutate Deletion with null supercolumn as "apply this predicate 
   to top level supercolumns" (CASSANDRA-834)
 * Streaming destination nodes do not update their JMX status (CASSANDRA-916)
 * Fix internal RPC timeout calculation (CASSANDRA-911)
 * Added Pig loadfunc to contrib/pig (CASSANDRA-910)


0.6.0-beta3
 * fix compaction bucketing bug (CASSANDRA-814)
 * update windows batch file (CASSANDRA-824)
 * deprecate KeysCachedFraction configuration directive in favor
   of KeysCached; move to unified-per-CF key cache (CASSANDRA-801)
 * add invalidateRowCache to ColumnFamilyStoreMBean (CASSANDRA-761)
 * send Handoff hints to natural locations to reduce load on
   remaining nodes in a failure scenario (CASSANDRA-822)
 * Add RowWarningThresholdInMB configuration option to warn before very 
   large rows get big enough to threaten node stability, and -x option to
   be able to remove them with sstable2json if the warning is unheeded
   until it's too late (CASSANDRA-843)
 * Add logging of GC activity (CASSANDRA-813)
 * fix ConcurrentModificationException in commitlog discard (CASSANDRA-853)
 * Fix hardcoded row count in Hadoop RecordReader (CASSANDRA-837)
 * Add a jmx status to the streaming service and change several DEBUG
   messages to INFO (CASSANDRA-845)
 * fix classpath in cassandra-cli.bat for Windows (CASSANDRA-858)
 * allow re-specifying host, port to cassandra-cli if invalid ones
   are first tried (CASSANDRA-867)
 * fix race condition handling rpc timeout in the coordinator
   (CASSANDRA-864)
 * Remove CalloutLocation and StagingFileDirectory from storage-conf files 
   since those settings are no longer used (CASSANDRA-878)
 * Parse a long from RowWarningThresholdInMB instead of an int (CASSANDRA-882)
 * Remove obsolete ControlPort code from DatabaseDescriptor (CASSANDRA-886)
 * move skipBytes side effect out of assert (CASSANDRA-899)
 * add "double getLoad" to StorageServiceMBean (CASSANDRA-898)
 * track row stats per CF at compaction time (CASSANDRA-870)
 * disallow CommitLogDirectory matching a DataFileDirectory (CASSANDRA-888)
 * default key cache size is 200k entries, changed from 10% (CASSANDRA-863)
 * add -Dcassandra-foreground=yes to cassandra.bat
 * exit if cluster name is changed unexpectedly (CASSANDRA-769)


0.6.0-beta1/beta2
 * add batch_mutate thrift command, deprecating batch_insert (CASSANDRA-336)
 * remove get_key_range Thrift API, deprecated in 0.5 (CASSANDRA-710)
 * add optional login() Thrift call for authentication (CASSANDRA-547)
 * support fat clients using gossiper and StorageProxy to perform
   replication in-process [jvm-only] (CASSANDRA-535)
 * support mmapped I/O for reads, on by default on 64bit JVMs 
   (CASSANDRA-408, CASSANDRA-669)
 * improve insert concurrency, particularly during Hinted Handoff
   (CASSANDRA-658)
 * faster network code (CASSANDRA-675)
 * stress.py moved to contrib (CASSANDRA-635)
 * row caching [must be explicitly enabled per-CF in config] (CASSANDRA-678)
 * present a useful measure of compaction progress in JMX (CASSANDRA-599)
 * add bin/sstablekeys (CASSNADRA-679)
 * add ConsistencyLevel.ANY (CASSANDRA-687)
 * make removetoken remove nodes from gossip entirely (CASSANDRA-644)
 * add ability to set cache sizes at runtime (CASSANDRA-708)
 * report latency and cache hit rate statistics with lifetime totals
   instead of average over the last minute (CASSANDRA-702)
 * support get_range_slice for RandomPartitioner (CASSANDRA-745)
 * per-keyspace replication factory and replication strategy (CASSANDRA-620)
 * track latency in microseconds (CASSANDRA-733)
 * add describe_ Thrift methods, deprecating get_string_property and 
   get_string_list_property
 * jmx interface for tracking operation mode and streams in general.
   (CASSANDRA-709)
 * keep memtables in sorted order to improve range query performance
   (CASSANDRA-799)
 * use while loop instead of recursion when trimming sstables compaction list 
   to avoid blowing stack in pathological cases (CASSANDRA-804)
 * basic Hadoop map/reduce support (CASSANDRA-342)


0.5.1
 * ensure all files for an sstable are streamed to the same directory.
   (CASSANDRA-716)
 * more accurate load estimate for bootstrapping (CASSANDRA-762)
 * tolerate dead or unavailable bootstrap target on write (CASSANDRA-731)
 * allow larger numbers of keys (> 140M) in a sstable bloom filter
   (CASSANDRA-790)
 * include jvm argument improvements from CASSANDRA-504 in debian package
 * change streaming chunk size to 32MB to accomodate Windows XP limitations
   (was 64MB) (CASSANDRA-795)
 * fix get_range_slice returning results in the wrong order (CASSANDRA-781)
 

0.5.0 final
 * avoid attempting to delete temporary bootstrap files twice (CASSANDRA-681)
 * fix bogus NaN in nodeprobe cfstats output (CASSANDRA-646)
 * provide a policy for dealing with single thread executors w/ a full queue
   (CASSANDRA-694)
 * optimize inner read in MessagingService, vastly improving multiple-node
   performance (CASSANDRA-675)
 * wait for table flush before streaming data back to a bootstrapping node.
   (CASSANDRA-696)
 * keep track of bootstrapping sources by table so that bootstrapping doesn't 
   give the indication of finishing early (CASSANDRA-673)


0.5.0 RC3
 * commit the correct version of the patch for CASSANDRA-663


0.5.0 RC2 (unreleased)
 * fix bugs in converting get_range_slice results to Thrift 
   (CASSANDRA-647, CASSANDRA-649)
 * expose java.util.concurrent.TimeoutException in StorageProxy methods
   (CASSANDRA-600)
 * TcpConnectionManager was holding on to disconnected connections, 
   giving the false indication they were being used. (CASSANDRA-651)
 * Remove duplicated write. (CASSANDRA-662)
 * Abort bootstrap if IP is already in the token ring (CASSANDRA-663)
 * increase default commitlog sync period, and wait for last sync to 
   finish before submitting another (CASSANDRA-668)


0.5.0 RC1
 * Fix potential NPE in get_range_slice (CASSANDRA-623)
 * add CRC32 to commitlog entries (CASSANDRA-605)
 * fix data streaming on windows (CASSANDRA-630)
 * GC compacted sstables after cleanup and compaction (CASSANDRA-621)
 * Speed up anti-entropy validation (CASSANDRA-629)
 * Fix anti-entropy assertion error (CASSANDRA-639)
 * Fix pending range conflicts when bootstapping or moving
   multiple nodes at once (CASSANDRA-603)
 * Handle obsolete gossip related to node movement in the case where
   one or more nodes is down when the movement occurs (CASSANDRA-572)
 * Include dead nodes in gossip to avoid a variety of problems
   and fix HH to removed nodes (CASSANDRA-634)
 * return an InvalidRequestException for mal-formed SlicePredicates
   (CASSANDRA-643)
 * fix bug determining closest neighbor for use in multiple datacenters
   (CASSANDRA-648)
 * Vast improvements in anticompaction speed (CASSANDRA-607)
 * Speed up log replay and writes by avoiding redundant serializations
   (CASSANDRA-652)


0.5.0 beta 2
 * Bootstrap improvements (several tickets)
 * add nodeprobe repair anti-entropy feature (CASSANDRA-193, CASSANDRA-520)
 * fix possibility of partition when many nodes restart at once
   in clusters with multiple seeds (CASSANDRA-150)
 * fix NPE in get_range_slice when no data is found (CASSANDRA-578)
 * fix potential NPE in hinted handoff (CASSANDRA-585)
 * fix cleanup of local "system" keyspace (CASSANDRA-576)
 * improve computation of cluster load balance (CASSANDRA-554)
 * added super column read/write, column count, and column/row delete to
   cassandra-cli (CASSANDRA-567, CASSANDRA-594)
 * fix returning live subcolumns of deleted supercolumns (CASSANDRA-583)
 * respect JAVA_HOME in bin/ scripts (several tickets)
 * add StorageService.initClient for fat clients on the JVM (CASSANDRA-535)
   (see contrib/client_only for an example of use)
 * make consistency_level functional in get_range_slice (CASSANDRA-568)
 * optimize key deserialization for RandomPartitioner (CASSANDRA-581)
 * avoid GCing tombstones except on major compaction (CASSANDRA-604)
 * increase failure conviction threshold, resulting in less nodes
   incorrectly (and temporarily) marked as down (CASSANDRA-610)
 * respect memtable thresholds during log replay (CASSANDRA-609)
 * support ConsistencyLevel.ALL on read (CASSANDRA-584)
 * add nodeprobe removetoken command (CASSANDRA-564)


0.5.0 beta
 * Allow multiple simultaneous flushes, improving flush throughput 
   on multicore systems (CASSANDRA-401)
 * Split up locks to improve write and read throughput on multicore systems
   (CASSANDRA-444, CASSANDRA-414)
 * More efficient use of memory during compaction (CASSANDRA-436)
 * autobootstrap option: when enabled, all non-seed nodes will attempt
   to bootstrap when started, until bootstrap successfully
   completes. -b option is removed.  (CASSANDRA-438)
 * Unless a token is manually specified in the configuration xml,
   a bootstraping node will use a token that gives it half the
   keys from the most-heavily-loaded node in the cluster,
   instead of generating a random token. 
   (CASSANDRA-385, CASSANDRA-517)
 * Miscellaneous bootstrap fixes (several tickets)
 * Ability to change a node's token even after it has data on it
   (CASSANDRA-541)
 * Ability to decommission a live node from the ring (CASSANDRA-435)
 * Semi-automatic loadbalancing via nodeprobe (CASSANDRA-192)
 * Add ability to set compaction thresholds at runtime via
   JMX / nodeprobe.  (CASSANDRA-465)
 * Add "comment" field to ColumnFamily definition. (CASSANDRA-481)
 * Additional JMX metrics (CASSANDRA-482)
 * JSON based export and import tools (several tickets)
 * Hinted Handoff fixes (several tickets)
 * Add key cache to improve read performance (CASSANDRA-423)
 * Simplified construction of custom ReplicationStrategy classes
   (CASSANDRA-497)
 * Graphical application (Swing) for ring integrity verification and 
   visualization was added to contrib (CASSANDRA-252)
 * Add DCQUORUM, DCQUORUMSYNC consistency levels and corresponding
   ReplicationStrategy / EndpointSnitch classes.  Experimental.
   (CASSANDRA-492)
 * Web client interface added to contrib (CASSANDRA-457)
 * More-efficient flush for Random, CollatedOPP partitioners 
   for normal writes (CASSANDRA-446) and bulk load (CASSANDRA-420)
 * Add MemtableFlushAfterMinutes, a global replacement for the old 
   per-CF FlushPeriodInMinutes setting (CASSANDRA-463)
 * optimizations to slice reading (CASSANDRA-350) and supercolumn
   queries (CASSANDRA-510)
 * force binding to given listenaddress for nodes with multiple
   interfaces (CASSANDRA-546)
 * stress.py benchmarking tool improvements (several tickets)
 * optimized replica placement code (CASSANDRA-525)
 * faster log replay on restart (CASSANDRA-539, CASSANDRA-540)
 * optimized local-node writes (CASSANDRA-558)
 * added get_range_slice, deprecating get_key_range (CASSANDRA-344)
 * expose TimedOutException to thrift (CASSANDRA-563)
 

0.4.2
 * Add validation disallowing null keys (CASSANDRA-486)
 * Fix race conditions in TCPConnectionManager (CASSANDRA-487)
 * Fix using non-utf8-aware comparison as a sanity check.
   (CASSANDRA-493)
 * Improve default garbage collector options (CASSANDRA-504)
 * Add "nodeprobe flush" (CASSANDRA-505)
 * remove NotFoundException from get_slice throws list (CASSANDRA-518)
 * fix get (not get_slice) of entire supercolumn (CASSANDRA-508)
 * fix null token during bootstrap (CASSANDRA-501)


0.4.1
 * Fix FlushPeriod columnfamily configuration regression
   (CASSANDRA-455)
 * Fix long column name support (CASSANDRA-460)
 * Fix for serializing a row that only contains tombstones
   (CASSANDRA-458)
 * Fix for discarding unneeded commitlog segments (CASSANDRA-459)
 * Add SnapshotBeforeCompaction configuration option (CASSANDRA-426)
 * Fix compaction abort under insufficient disk space (CASSANDRA-473)
 * Fix reading subcolumn slice from tombstoned CF (CASSANDRA-484)
 * Fix race condition in RVH causing occasional NPE (CASSANDRA-478)


0.4.0
 * fix get_key_range problems when a node is down (CASSANDRA-440)
   and add UnavailableException to more Thrift methods
 * Add example EndPointSnitch contrib code (several tickets)


0.4.0 RC2
 * fix SSTable generation clash during compaction (CASSANDRA-418)
 * reject method calls with null parameters (CASSANDRA-308)
 * properly order ranges in nodeprobe output (CASSANDRA-421)
 * fix logging of certain errors on executor threads (CASSANDRA-425)


0.4.0 RC1
 * Bootstrap feature is live; use -b on startup (several tickets)
 * Added multiget api (CASSANDRA-70)
 * fix Deadlock with SelectorManager.doProcess and TcpConnection.write
   (CASSANDRA-392)
 * remove key cache b/c of concurrency bugs in third-party
   CLHM library (CASSANDRA-405)
 * update non-major compaction logic to use two threshold values
   (CASSANDRA-407)
 * add periodic / batch commitlog sync modes (several tickets)
 * inline BatchMutation into batch_insert params (CASSANDRA-403)
 * allow setting the logging level at runtime via mbean (CASSANDRA-402)
 * change default comparator to BytesType (CASSANDRA-400)
 * add forwards-compatible ConsistencyLevel parameter to get_key_range
   (CASSANDRA-322)
 * r/m special case of blocking for local destination when writing with 
   ConsistencyLevel.ZERO (CASSANDRA-399)
 * Fixes to make BinaryMemtable [bulk load interface] useful (CASSANDRA-337);
   see contrib/bmt_example for an example of using it.
 * More JMX properties added (several tickets)
 * Thrift changes (several tickets)
    - Merged _super get methods with the normal ones; return values
      are now of ColumnOrSuperColumn.
    - Similarly, merged batch_insert_super into batch_insert.



0.4.0 beta
 * On-disk data format has changed to allow billions of keys/rows per
   node instead of only millions
 * Multi-keyspace support
 * Scan all sstables for all queries to avoid situations where
   different types of operation on the same ColumnFamily could
   disagree on what data was present
 * Snapshot support via JMX
 * Thrift API has changed a _lot_:
    - removed time-sorted CFs; instead, user-defined comparators
      may be defined on the column names, which are now byte arrays.
      Default comparators are provided for UTF8, Bytes, Ascii, Long (i64),
      and UUID types.
    - removed colon-delimited strings in thrift api in favor of explicit
      structs such as ColumnPath, ColumnParent, etc.  Also normalized
      thrift struct and argument naming.
    - Added columnFamily argument to get_key_range.
    - Change signature of get_slice to accept starting and ending
      columns as well as an offset.  (This allows use of indexes.)
      Added "ascending" flag to allow reasonably-efficient reverse
      scans as well.  Removed get_slice_by_range as redundant.
    - get_key_range operates on one CF at a time
    - changed `block` boolean on insert methods to ConsistencyLevel enum,
      with options of NONE, ONE, QUORUM, and ALL.
    - added similar consistency_level parameter to read methods
    - column-name-set slice with no names given now returns zero columns
      instead of all of them.  ("all" can run your server out of memory.
      use a range-based slice with a high max column count instead.)
 * Removed the web interface. Node information can now be obtained by 
   using the newly introduced nodeprobe utility.
 * More JMX stats
 * Remove magic values from internals (e.g. special key to indicate
   when to flush memtables)
 * Rename configuration "table" to "keyspace"
 * Moved to crash-only design; no more shutdown (just kill the process)
 * Lots of bug fixes

Full list of issues resolved in 0.4 is at https://issues.apache.org/jira/secure/IssueNavigator.jspa?reset=true&&pid=12310865&fixfor=12313862&resolution=1&sorter/field=issuekey&sorter/order=DESC


0.3.0 RC3
 * Fix potential deadlock under load in TCPConnection.
   (CASSANDRA-220)


0.3.0 RC2
 * Fix possible data loss when server is stopped after replaying
   log but before new inserts force memtable flush.
   (CASSANDRA-204)
 * Added BUGS file


0.3.0 RC1
 * Range queries on keys, including user-defined key collation
 * Remove support
 * Workarounds for a weird bug in JDK select/register that seems
   particularly common on VM environments. Cassandra should deploy
   fine on EC2 now
 * Much improved infrastructure: the beginnings of a decent test suite
   ("ant test" for unit tests; "nosetests" for system tests), code
   coverage reporting, etc.
 * Expanded node status reporting via JMX
 * Improved error reporting/logging on both server and client
 * Reduced memory footprint in default configuration
 * Combined blocking and non-blocking versions of insert APIs
 * Added FlushPeriodInMinutes configuration parameter to force
   flushing of infrequently-updated ColumnFamilies<|MERGE_RESOLUTION|>--- conflicted
+++ resolved
@@ -37,14 +37,15 @@
    StorageService.getExceptionCount (CASSANDRA-2804)
  * fix possibility of spurious UnavailableException for LOCAL_QUORUM
    reads with dynamic snitch + read repair disabled (CASSANDRA-2870)
-<<<<<<< HEAD
  * add ant-optional as dependence for the debian package (CASSANDRA-2164)
  * add option to specify limit for get_slice in the CLI (CASSANDRA-2646)
  * decrease HH page size (CASSANDRA-2832)
-=======
+ * reset cli keyspace after dropping the current one (CASSANDRA-2763)
+ * add KeyRange option to Hadoop inputformat (CASSANDRA-1125)
+ * fix protocol versioning (CASSANDRA-2818, 2860)
  * support spaces in path to log4j configuration (CASSANDRA-2383)
  * avoid including inferred types in CF update (CASSANDRA-2809)
->>>>>>> 83f9f455
+ * fix JMX bulkload call (CASSANDRA-2908)
 
 
 0.8.1
@@ -237,6 +238,7 @@
  * add a server-wide cap on measured memtable memory usage and aggressively
    flush to keep under that threshold (CASSANDRA-2006)
  * add unified UUIDType (CASSANDRA-2233)
+ * add off-heap row cache support (CASSANDRA-1969)
 
 
 0.7.5
