0.8-dev
 * remove Avro RPC support (CASSANDRA-926)
 * adds support for columns that act as incr/decr counters 
   (CASSANDRA-1072, 1937, 1944, 1936, 2101, 2093, 2288, 2105, 2384, 2236, 2342)
 * CQL (CASSANDRA-1703, 1704, 1705, 1706, 1707, 1708, 1710, 1711, 1940, 
   2124, 2302, 2277)
 * avoid double RowMutation serialization on write path (CASSANDRA-1800)
 * make NetworkTopologyStrategy the default (CASSANDRA-1960)
 * configurable internode encryption (CASSANDRA-1567)
 * human readable column names in sstable2json output (CASSANDRA-1933)
 * change default JMX port to 7199 (CASSANDRA-2027)
 * backwards compatible internal messaging (CASSANDRA-1015)
 * check for null encryption in MessagingService (CASSANDRA-2152)
 * atomic switch of memtables and sstables (CASSANDRA-2284)
 * add pluggable SeedProvider (CASSANDRA-1669)
 * Fix clustertool to not throw exception when calling get_endpoints (CASSANDRA-2437)
 * upgrade to thrift 0.6 (CASSANDRA-2412) 
 * repair works on a token range instead of full ring (CASSANDRA-2324)
 * purge tombstones from row cache (CASSANDRA-2305)
 * push replication_factor into strategy_options (CASSANDRA-1263)
 * give snapshots the same name on each node (CASSANDRA-1791)
 * multithreaded compaction (CASSANDRA-2191)
 * compaction throttling (CASSANDRA-2156)

0.7.5
 * Avoid seeking when sstable2json exports the entire file (CASSANDRA-2318)
 * fix tombstone handling in repair and sstable2json (CASSANDRA-2279)
 * clear Built flag in system table when dropping an index (CASSANDRA-2320)
 * validate index names (CASSANDRA-1761)
 * add memtable_flush_queue_size defaulting to 4 (CASSANDRA-2333)
 * allow job configuration to set the CL used in Hadoop jobs (CASSANDRA-2331)
 * queue secondary indexes for flush before the parent (CASSANDRA-2330)
 * shut down server for OOM on a Thrift thread (CASSANDRA-2269)
 * reduce contention on Table.flusherLock (CASSANDRA-1954)
 * fix comparator used for non-indexed secondary expressions in index scan
   (CASSANDRA-2347)
 * ensure size calculation and write phase of large-row compaction use
   the same threshold for TTL expiration (CASSANDRA-2349)
 * fix race when iterating CFs during add/drop (CASSANDRA-2350)
 * add ConsistencyLevel command to CLI (CASSANDRA-2354)
 * fix potential infinite loop in ByteBufferUtil.inputStream (CASSANDRA-2365)
 * fix encoding bugs in HintedHandoffManager, SystemTable when default
   charset is not UTF8 (CASSANDRA-2367)
 * fsync statistics component on write (CASSANDRA-2382)
 * fix incorrect truncation of long to int when reading columns via block 
   index (CASSANDRA-2376)
 * fix race condition that could leave orphaned data files when
   dropping CF or KS (CASSANDRA-2381)
<<<<<<< HEAD
=======
 * halve default memtable thresholds (CASSANDRA-2413)
 * convert mmap assertion to if/throw so scrub can catch it (CASSANDRA-2417)
>>>>>>> c9499e85
 * Try harder to close files after compaction (CASSANDRA-2431)
 * re-set bootstrapped flag after move finishes (CASSANDRA-2435)


0.7.4
 * add nodetool join command (CASSANDRA-2160)
 * fix secondary indexes on pre-existing or streamed data (CASSANDRA-2244)
 * initialize endpoint in gossiper earlier (CASSANDRA-2228)
 * add ability to write to Cassandra from Pig (CASSANDRA-1828)
 * add rpc_[min|max]_threads (CASSANDRA-2176)
 * add CL.TWO, CL.THREE (CASSANDRA-2013)
 * avoid exporting an un-requested row in sstable2json, when exporting 
   a key that does not exist (CASSANDRA-2168)
 * add incremental_backups option (CASSANDRA-1872)
 * add configurable row limit to Pig loadfunc (CASSANDRA-2276)
 * validate column values in batches as well as single-Column inserts
   (CASSANDRA-2259)
 * move sample schema from cassandra.yaml to schema-sample.txt,
   a cli scripts (CASSANDRA-2007)
 * avoid writing empty rows when scrubbing tombstoned rows (CASSANDRA-2296)
 * fix assertion error in range and index scans for CL < ALL
   (CASSANDRA-2282)
 * fix commitlog replay when flush position refers to data that didn't
   get synced before server died (CASSANDRA-2285)
 * fix fd leak in sstable2json with non-mmap'd i/o (CASSANDRA-2304)
 * reduce memory use during streaming of multiple sstables (CASSANDRA-2301)
 * purge tombstoned rows from cache after GCGraceSeconds (CASSANDRA-2305)
 * allow zero replicas in a NTS datacenter (CASSANDRA-1924)
 * make range queries respect snitch for local replicas (CASSANDRA-2286)
 * fix HH delivery when column index is larger than 2GB (CASSANDRA-2297)
 * make 2ary indexes use parent CF flush thresholds during initial build
   (CASSANDRA-2294)
 * update memtable_throughput to be a long (CASSANDRA-2158)


0.7.3
 * Keep endpoint state until aVeryLongTime (CASSANDRA-2115)
 * lower-latency read repair (CASSANDRA-2069)
 * add hinted_handoff_throttle_delay_in_ms option (CASSANDRA-2161)
 * fixes for cache save/load (CASSANDRA-2172, -2174)
 * Handle whole-row deletions in CFOutputFormat (CASSANDRA-2014)
 * Make memtable_flush_writers flush in parallel (CASSANDRA-2178)
 * Add compaction_preheat_key_cache option (CASSANDRA-2175)
 * refactor stress.py to have only one copy of the format string 
   used for creating row keys (CASSANDRA-2108)
 * validate index names for \w+ (CASSANDRA-2196)
 * Fix Cassandra cli to respect timeout if schema does not settle 
   (CASSANDRA-2187)
 * fix for compaction and cleanup writing old-format data into new-version 
   sstable (CASSANDRA-2211, -2216)
 * add nodetool scrub (CASSANDRA-2217, -2240)
 * fix sstable2json large-row pagination (CASSANDRA-2188)
 * fix EOFing on requests for the last bytes in a file (CASSANDRA-2213)
 * fix BufferedRandomAccessFile bugs (CASSANDRA-2218, -2241)
 * check for memtable flush_after_mins exceeded every 10s (CASSANDRA-2183)
 * fix cache saving on Windows (CASSANDRA-2207)
 * add validateSchemaAgreement call + synchronization to schema
   modification operations (CASSANDRA-2222)
 * fix for reversed slice queries on large rows (CASSANDRA-2212)
 * fat clients were writing local data (CASSANDRA-2223)
 * turn off string interning in json2sstable (CASSANDRA-2189)
 * set DEFAULT_MEMTABLE_LIFETIME_IN_MINS to 24h
 * improve detection and cleanup of partially-written sstables 
   (CASSANDRA-2206)
 * fix supercolumn de/serialization when subcolumn comparator is different
   from supercolumn's (CASSANDRA-2104)
 * fix starting up on Windows when CASSANDRA_HOME contains whitespace
   (CASSANDRA-2237)
 * add [get|set][row|key]cacheSavePeriod to JMX (CASSANDRA-2100)
 * fix Hadoop ColumnFamilyOutputFormat dropping of mutations
   when batch fills up (CASSANDRA-2255)
 * move file deletions off of scheduledtasks executor (CASSANDRA-2253)


0.7.2
 * copy DecoratedKey.key when inserting into caches to avoid retaining
   a reference to the underlying buffer (CASSANDRA-2102)
 * format subcolumn names with subcomparator (CASSANDRA-2136)
 * fix column bloom filter deserialization (CASSANDRA-2165)


0.7.1
 * refactor MessageDigest creation code. (CASSANDRA-2107)
 * buffer network stack to avoid inefficient small TCP messages while avoiding
   the nagle/delayed ack problem (CASSANDRA-1896)
 * check log4j configuration for changes every 10s (CASSANDRA-1525, 1907)
 * more-efficient cross-DC replication (CASSANDRA-1530, -2051, -2138)
 * avoid polluting page cache with commitlog or sstable writes
   and seq scan operations (CASSANDRA-1470)
 * add RMI authentication options to nodetool (CASSANDRA-1921)
 * make snitches configurable at runtime (CASSANDRA-1374)
 * retry hadoop split requests on connection failure (CASSANDRA-1927)
 * implement describeOwnership for BOP, COPP (CASSANDRA-1928)
 * make read repair behave as expected for ConsistencyLevel > ONE
   (CASSANDRA-982, 2038)
 * distributed test harness (CASSANDRA-1859, 1964)
 * reduce flush lock contention (CASSANDRA-1930)
 * optimize supercolumn deserialization (CASSANDRA-1891)
 * fix CFMetaData.apply to only compare objects of the same class 
   (CASSANDRA-1962)
 * allow specifying specific SSTables to compact from JMX (CASSANDRA-1963)
 * fix race condition in MessagingService.targets (CASSANDRA-1959, 2094, 2081)
 * refuse to open sstables from a future version (CASSANDRA-1935)
 * zero-copy reads (CASSANDRA-1714)
 * fix copy bounds for word Text in wordcount demo (CASSANDRA-1993)
 * fixes for contrib/javautils (CASSANDRA-1979)
 * check more frequently for memtable expiration (CASSANDRA-2000)
 * fix writing SSTable column count statistics (CASSANDRA-1976)
 * fix streaming of multiple CFs during bootstrap (CASSANDRA-1992)
 * explicitly set JVM GC new generation size with -Xmn (CASSANDRA-1968)
 * add short options for CLI flags (CASSANDRA-1565)
 * make keyspace argument to "describe keyspace" in CLI optional
   when authenticated to keyspace already (CASSANDRA-2029)
 * added option to specify -Dcassandra.join_ring=false on startup
   to allow "warm spare" nodes or performing JMX maintenance before
   joining the ring (CASSANDRA-526)
 * log migrations at INFO (CASSANDRA-2028)
 * add CLI verbose option in file mode (CASSANDRA-2030)
 * add single-line "--" comments to CLI (CASSANDRA-2032)
 * message serialization tests (CASSANDRA-1923)
 * switch from ivy to maven-ant-tasks (CASSANDRA-2017)
 * CLI attempts to block for new schema to propagate (CASSANDRA-2044)
 * fix potential overflow in nodetool cfstats (CASSANDRA-2057)
 * add JVM shutdownhook to sync commitlog (CASSANDRA-1919)
 * allow nodes to be up without being part of  normal traffic (CASSANDRA-1951)
 * fix CLI "show keyspaces" with null options on NTS (CASSANDRA-2049)
 * fix possible ByteBuffer race conditions (CASSANDRA-2066)
 * reduce garbage generated by MessagingService to prevent load spikes
   (CASSANDRA-2058)
 * fix math in RandomPartitioner.describeOwnership (CASSANDRA-2071)
 * fix deletion of sstable non-data components (CASSANDRA-2059)
 * avoid blocking gossip while deleting handoff hints (CASSANDRA-2073)
 * ignore messages from newer versions, keep track of nodes in gossip 
   regardless of version (CASSANDRA-1970)
 * cache writing moved to CompactionManager to reduce i/o contention and
   updated to use non-cache-polluting writes (CASSANDRA-2053)
 * page through large rows when exporting to JSON (CASSANDRA-2041)
 * add flush_largest_memtables_at and reduce_cache_sizes_at options
   (CASSANDRA-2142)
 * add cli 'describe cluster' command (CASSANDRA-2127)
 * add cli support for setting username/password at 'connect' command 
   (CASSANDRA-2111)
 * add -D option to Stress.java to allow reading hosts from a file 
   (CASSANDRA-2149)
 * bound hints CF throughput between 32M and 256M (CASSANDRA-2148)
 * continue starting when invalid saved cache entries are encountered
   (CASSANDRA-2076)
 * add max_hint_window_in_ms option (CASSANDRA-1459)


0.7.0-final
 * fix offsets to ByteBuffer.get (CASSANDRA-1939)


0.7.0-rc4
 * fix cli crash after backgrounding (CASSANDRA-1875)
 * count timeouts in storageproxy latencies, and include latency 
   histograms in StorageProxyMBean (CASSANDRA-1893)
 * fix CLI get recognition of supercolumns (CASSANDRA-1899)
 * enable keepalive on intra-cluster sockets (CASSANDRA-1766)
 * count timeouts towards dynamicsnitch latencies (CASSANDRA-1905)
 * Expose index-building status in JMX + cli schema description
   (CASSANDRA-1871)
 * allow [LOCAL|EACH]_QUORUM to be used with non-NetworkTopology 
   replication Strategies
 * increased amount of index locks for faster commitlog replay
 * collect secondary index tombstones immediately (CASSANDRA-1914)
 * revert commitlog changes from #1780 (CASSANDRA-1917)
 * change RandomPartitioner min token to -1 to avoid collision w/
   tokens on actual nodes (CASSANDRA-1901)
 * examine the right nibble when validating TimeUUID (CASSANDRA-1910)
 * include secondary indexes in cleanup (CASSANDRA-1916)
 * CFS.scrubDataDirectories should also cleanup invalid secondary indexes
   (CASSANDRA-1904)
 * ability to disable/enable gossip on nodes to force them down
   (CASSANDRA-1108)


0.7.0-rc3
 * expose getNaturalEndpoints in StorageServiceMBean taking byte[]
   key; RMI cannot serialize ByteBuffer (CASSANDRA-1833)
 * infer org.apache.cassandra.locator for replication strategy classes
   when not otherwise specified
 * validation that generates less garbage (CASSANDRA-1814)
 * add TTL support to CLI (CASSANDRA-1838)
 * cli defaults to bytestype for subcomparator when creating
   column families (CASSANDRA-1835)
 * unregister index MBeans when index is dropped (CASSANDRA-1843)
 * make ByteBufferUtil.clone thread-safe (CASSANDRA-1847)
 * change exception for read requests during bootstrap from 
   InvalidRequest to Unavailable (CASSANDRA-1862)
 * respect row-level tombstones post-flush in range scans
   (CASSANDRA-1837)
 * ReadResponseResolver check digests against each other (CASSANDRA-1830)
 * return InvalidRequest when remove of subcolumn without supercolumn
   is requested (CASSANDRA-1866)
 * flush before repair (CASSANDRA-1748)
 * SSTableExport validates key order (CASSANDRA-1884)
 * large row support for SSTableExport (CASSANDRA-1867)
 * Re-cache hot keys post-compaction without hitting disk (CASSANDRA-1878)
 * manage read repair in coordinator instead of data source, to
   provide latency information to dynamic snitch (CASSANDRA-1873)


0.7.0-rc2
 * fix live-column-count of slice ranges including tombstoned supercolumn 
   with live subcolumn (CASSANDRA-1591)
 * rename o.a.c.internal.AntientropyStage -> AntiEntropyStage,
   o.a.c.request.Request_responseStage -> RequestResponseStage,
   o.a.c.internal.Internal_responseStage -> InternalResponseStage
 * add AbstractType.fromString (CASSANDRA-1767)
 * require index_type to be present when specifying index_name
   on ColumnDef (CASSANDRA-1759)
 * fix add/remove index bugs in CFMetadata (CASSANDRA-1768)
 * rebuild Strategy during system_update_keyspace (CASSANDRA-1762)
 * cli updates prompt to ... in continuation lines (CASSANDRA-1770)
 * support multiple Mutations per key in hadoop ColumnFamilyOutputFormat
   (CASSANDRA-1774)
 * improvements to Debian init script (CASSANDRA-1772)
 * use local classloader to check for version.properties (CASSANDRA-1778)
 * Validate that column names in column_metadata are valid for the
   defined comparator, and decode properly in cli (CASSANDRA-1773)
 * use cross-platform newlines in cli (CASSANDRA-1786)
 * add ExpiringColumn support to sstable import/export (CASSANDRA-1754)
 * add flush for each append to periodic commitlog mode; added
   periodic_without_flush option to disable this (CASSANDRA-1780)
 * close file handle used for post-flush truncate (CASSANDRA-1790)
 * various code cleanup (CASSANDRA-1793, -1794, -1795)
 * fix range queries against wrapped range (CASSANDRA-1781)
 * fix consistencylevel calculations for NetworkTopologyStrategy
   (CASSANDRA-1804)
 * cli support index type enum names (CASSANDRA-1810)
 * improved validation of column_metadata (CASSANDRA-1813)
 * reads at ConsistencyLevel > 1 throw UnavailableException
   immediately if insufficient live nodes exist (CASSANDRA-1803)
 * copy bytebuffers for local writes to avoid retaining the entire
   Thrift frame (CASSANDRA-1801)
 * fix NPE adding index to column w/o prior metadata (CASSANDRA-1764)
 * reduce fat client timeout (CASSANDRA-1730)
 * fix botched merge of CASSANDRA-1316


0.7.0-rc1
 * fix compaction and flush races with schema updates (CASSANDRA-1715)
 * add clustertool, config-converter, sstablekeys, and schematool 
   Windows .bat files (CASSANDRA-1723)
 * reject range queries received during bootstrap (CASSANDRA-1739)
 * fix wrapping-range queries on non-minimum token (CASSANDRA-1700)
 * add nodetool cfhistogram (CASSANDRA-1698)
 * limit repaired ranges to what the nodes have in common (CASSANDRA-1674)
 * index scan treats missing columns as not matching secondary
   expressions (CASSANDRA-1745)
 * Fix misuse of DataOutputBuffer.getData in AntiEntropyService
   (CASSANDRA-1729)
 * detect and warn when obsolete version of JNA is present (CASSANDRA-1760)
 * reduce fat client timeout (CASSANDRA-1730)
 * cleanup smallest CFs first to increase free temp space for larger ones
   (CASSANDRA-1811)
 * Update windows .bat files to work outside of main Cassandra
   directory (CASSANDRA-1713)
 * fix read repair regression from 0.6.7 (CASSANDRA-1727)
 * more-efficient read repair (CASSANDRA-1719)
 * fix hinted handoff replay (CASSANDRA-1656)
 * log type of dropped messages (CASSANDRA-1677)
 * upgrade to SLF4J 1.6.1
 * fix ByteBuffer bug in ExpiringColumn.updateDigest (CASSANDRA-1679)
 * fix IntegerType.getString (CASSANDRA-1681)
 * make -Djava.net.preferIPv4Stack=true the default (CASSANDRA-628)
 * add INTERNAL_RESPONSE verb to differentiate from responses related
   to client requests (CASSANDRA-1685)
 * log tpstats when dropping messages (CASSANDRA-1660)
 * include unreachable nodes in describeSchemaVersions (CASSANDRA-1678)
 * Avoid dropping messages off the client request path (CASSANDRA-1676)
 * fix jna errno reporting (CASSANDRA-1694)
 * add friendlier error for UnknownHostException on startup (CASSANDRA-1697)
 * include jna dependency in RPM package (CASSANDRA-1690)
 * add --skip-keys option to stress.py (CASSANDRA-1696)
 * improve cli handling of non-string keys and column names 
   (CASSANDRA-1701, -1693)
 * r/m extra subcomparator line in cli keyspaces output (CASSANDRA-1712)
 * add read repair chance to cli "show keyspaces"
 * upgrade to ConcurrentLinkedHashMap 1.1 (CASSANDRA-975)
 * fix index scan routing (CASSANDRA-1722)
 * fix tombstoning of supercolumns in range queries (CASSANDRA-1734)
 * clear endpoint cache after updating keyspace metadata (CASSANDRA-1741)
 * fix wrapping-range queries on non-minimum token (CASSANDRA-1700)
 * truncate includes secondary indexes (CASSANDRA-1747)
 * retain reference to PendingFile sstables (CASSANDRA-1749)
 * fix sstableimport regression (CASSANDRA-1753)
 * fix for bootstrap when no non-system tables are defined (CASSANDRA-1732)
 * handle replica unavailability in index scan (CASSANDRA-1755)
 * fix service initialization order deadlock (CASSANDRA-1756)
 * multi-line cli commands (CASSANDRA-1742)
 * fix race between snapshot and compaction (CASSANDRA-1736)
 * add listEndpointsPendingHints, deleteHintsForEndpoint JMX methods 
   (CASSANDRA-1551)


0.7.0-beta3
 * add strategy options to describe_keyspace output (CASSANDRA-1560)
 * log warning when using randomly generated token (CASSANDRA-1552)
 * re-organize JMX into .db, .net, .internal, .request (CASSANDRA-1217)
 * allow nodes to change IPs between restarts (CASSANDRA-1518)
 * remember ring state between restarts by default (CASSANDRA-1518)
 * flush index built flag so we can read it before log replay (CASSANDRA-1541)
 * lock row cache updates to prevent race condition (CASSANDRA-1293)
 * remove assertion causing rare (and harmless) error messages in
   commitlog (CASSANDRA-1330)
 * fix moving nodes with no keyspaces defined (CASSANDRA-1574)
 * fix unbootstrap when no data is present in a transfer range (CASSANDRA-1573)
 * take advantage of AVRO-495 to simplify our avro IDL (CASSANDRA-1436)
 * extend authorization hierarchy to column family (CASSANDRA-1554)
 * deletion support in secondary indexes (CASSANDRA-1571)
 * meaningful error message for invalid replication strategy class 
   (CASSANDRA-1566)
 * allow keyspace creation with RF > N (CASSANDRA-1428)
 * improve cli error handling (CASSANDRA-1580)
 * add cache save/load ability (CASSANDRA-1417, 1606, 1647)
 * add StorageService.getDrainProgress (CASSANDRA-1588)
 * Disallow bootstrap to an in-use token (CASSANDRA-1561)
 * Allow dynamic secondary index creation and destruction (CASSANDRA-1532)
 * log auto-guessed memtable thresholds (CASSANDRA-1595)
 * add ColumnDef support to cli (CASSANDRA-1583)
 * reduce index sample time by 75% (CASSANDRA-1572)
 * add cli support for column, strategy metadata (CASSANDRA-1578, 1612)
 * add cli support for schema modification (CASSANDRA-1584)
 * delete temp files on failed compactions (CASSANDRA-1596)
 * avoid blocking for dead nodes during removetoken (CASSANDRA-1605)
 * remove ConsistencyLevel.ZERO (CASSANDRA-1607)
 * expose in-progress compaction type in jmx (CASSANDRA-1586)
 * removed IClock & related classes from internals (CASSANDRA-1502)
 * fix removing tokens from SystemTable on decommission and removetoken
   (CASSANDRA-1609)
 * include CF metadata in cli 'show keyspaces' (CASSANDRA-1613)
 * switch from Properties to HashMap in PropertyFileSnitch to
   avoid synchronization bottleneck (CASSANDRA-1481)
 * PropertyFileSnitch configuration file renamed to 
   cassandra-topology.properties
 * add cli support for get_range_slices (CASSANDRA-1088, CASSANDRA-1619)
 * Make memtable flush thresholds per-CF instead of global 
   (CASSANDRA-1007, 1637)
 * add cli support for binary data without CfDef hints (CASSANDRA-1603)
 * fix building SSTable statistics post-stream (CASSANDRA-1620)
 * fix potential infinite loop in 2ary index queries (CASSANDRA-1623)
 * allow creating NTS keyspaces with no replicas configured (CASSANDRA-1626)
 * add jmx histogram of sstables accessed per read (CASSANDRA-1624)
 * remove system_rename_column_family and system_rename_keyspace from the
   client API until races can be fixed (CASSANDRA-1630, CASSANDRA-1585)
 * add cli sanity tests (CASSANDRA-1582)
 * update GC settings in cassandra.bat (CASSANDRA-1636)
 * cli support for index queries (CASSANDRA-1635)
 * cli support for updating schema memtable settings (CASSANDRA-1634)
 * cli --file option (CASSANDRA-1616)
 * reduce automatically chosen memtable sizes by 50% (CASSANDRA-1641)
 * move endpoint cache from snitch to strategy (CASSANDRA-1643)
 * fix commitlog recovery deleting the newly-created segment as well as
   the old ones (CASSANDRA-1644)
 * upgrade to Thrift 0.5 (CASSANDRA-1367)
 * renamed CL.DCQUORUM to LOCAL_QUORUM and DCQUORUMSYNC to EACH_QUORUM
 * cli truncate support (CASSANDRA-1653)
 * update GC settings in cassandra.bat (CASSANDRA-1636)
 * avoid logging when a node's ip/token is gossipped back to it (CASSANDRA-1666)


0.7-beta2
 * always use UTF-8 for hint keys (CASSANDRA-1439)
 * remove cassandra.yaml dependency from Hadoop and Pig (CASSADRA-1322)
 * expose CfDef metadata in describe_keyspaces (CASSANDRA-1363)
 * restore use of mmap_index_only option (CASSANDRA-1241)
 * dropping a keyspace with no column families generated an error 
   (CASSANDRA-1378)
 * rename RackAwareStrategy to OldNetworkTopologyStrategy, RackUnawareStrategy 
   to SimpleStrategy, DatacenterShardStrategy to NetworkTopologyStrategy,
   AbstractRackAwareSnitch to AbstractNetworkTopologySnitch (CASSANDRA-1392)
 * merge StorageProxy.mutate, mutateBlocking (CASSANDRA-1396)
 * faster UUIDType, LongType comparisons (CASSANDRA-1386, 1393)
 * fix setting read_repair_chance from CLI addColumnFamily (CASSANDRA-1399)
 * fix updates to indexed columns (CASSANDRA-1373)
 * fix race condition leaving to FileNotFoundException (CASSANDRA-1382)
 * fix sharded lock hash on index write path (CASSANDRA-1402)
 * add support for GT/E, LT/E in subordinate index clauses (CASSANDRA-1401)
 * cfId counter got out of sync when CFs were added (CASSANDRA-1403)
 * less chatty schema updates (CASSANDRA-1389)
 * rename column family mbeans. 'type' will now include either 
   'IndexColumnFamilies' or 'ColumnFamilies' depending on the CFS type.
   (CASSANDRA-1385)
 * disallow invalid keyspace and column family names. This includes name that
   matches a '^\w+' regex. (CASSANDRA-1377)
 * use JNA, if present, to take snapshots (CASSANDRA-1371)
 * truncate hints if starting 0.7 for the first time (CASSANDRA-1414)
 * fix FD leak in single-row slicepredicate queries (CASSANDRA-1416)
 * allow index expressions against columns that are not part of the 
   SlicePredicate (CASSANDRA-1410)
 * config-converter properly handles snitches and framed support 
   (CASSANDRA-1420)
 * remove keyspace argument from multiget_count (CASSANDRA-1422)
 * allow specifying cassandra.yaml location as (local or remote) URL
   (CASSANDRA-1126)
 * fix using DynamicEndpointSnitch with NetworkTopologyStrategy
   (CASSANDRA-1429)
 * Add CfDef.default_validation_class (CASSANDRA-891)
 * fix EstimatedHistogram.max (CASSANDRA-1413)
 * quorum read optimization (CASSANDRA-1622)
 * handle zero-length (or missing) rows during HH paging (CASSANDRA-1432)
 * include secondary indexes during schema migrations (CASSANDRA-1406)
 * fix commitlog header race during schema change (CASSANDRA-1435)
 * fix ColumnFamilyStoreMBeanIterator to use new type name (CASSANDRA-1433)
 * correct filename generated by xml->yaml converter (CASSANDRA-1419)
 * add CMSInitiatingOccupancyFraction=75 and UseCMSInitiatingOccupancyOnly
   to default JVM options
 * decrease jvm heap for cassandra-cli (CASSANDRA-1446)
 * ability to modify keyspaces and column family definitions on a live cluster
   (CASSANDRA-1285)
 * support for Hadoop Streaming [non-jvm map/reduce via stdin/out]
   (CASSANDRA-1368)
 * Move persistent sstable stats from the system table to an sstable component
   (CASSANDRA-1430)
 * remove failed bootstrap attempt from pending ranges when gossip times
   it out after 1h (CASSANDRA-1463)
 * eager-create tcp connections to other cluster members (CASSANDRA-1465)
 * enumerate stages and derive stage from message type instead of 
   transmitting separately (CASSANDRA-1465)
 * apply reversed flag during collation from different data sources
   (CASSANDRA-1450)
 * make failure to remove comitlog segment non-fatal (CASSANDRA-1348)
 * correct ordering of drain operations so CL.recover is no longer 
   necessary (CASSANDRA-1408)
 * removed keyspace from describe_splits method (CASSANDRA-1425)
 * rename check_schema_agreement to describe_schema_versions
   (CASSANDRA-1478)
 * fix QUORUM calculation for RF > 3 (CASSANDRA-1487)
 * remove tombstones during non-major compactions when bloom filter
   verifies that row does not exist in other sstables (CASSANDRA-1074)
 * nodes that coordinated a loadbalance in the past could not be seen by
   newly added nodes (CASSANDRA-1467)
 * exposed endpoint states (gossip details) via jmx (CASSANDRA-1467)
 * ensure that compacted sstables are not included when new readers are
   instantiated (CASSANDRA-1477)
 * by default, calculate heap size and memtable thresholds at runtime (CASSANDRA-1469)
 * fix races dealing with adding/dropping keyspaces and column families in
   rapid succession (CASSANDRA-1477)
 * clean up of Streaming system (CASSANDRA-1503, 1504, 1506)
 * add options to configure Thrift socket keepalive and buffer sizes (CASSANDRA-1426)
 * make contrib CassandraServiceDataCleaner recursive (CASSANDRA-1509)
 * min, max compaction threshold are configurable and persistent 
   per-ColumnFamily (CASSANDRA-1468)
 * fix replaying the last mutation in a commitlog unnecessarily 
   (CASSANDRA-1512)
 * invoke getDefaultUncaughtExceptionHandler from DTPE with the original
   exception rather than the ExecutionException wrapper (CASSANDRA-1226)
 * remove Clock from the Thrift (and Avro) API (CASSANDRA-1501)
 * Close intra-node sockets when connection is broken (CASSANDRA-1528)
 * RPM packaging spec file (CASSANDRA-786)
 * weighted request scheduler (CASSANDRA-1485)
 * treat expired columns as deleted (CASSANDRA-1539)
 * make IndexInterval configurable (CASSANDRA-1488)
 * add describe_snitch to Thrift API (CASSANDRA-1490)
 * MD5 authenticator compares plain text submitted password with MD5'd
   saved property, instead of vice versa (CASSANDRA-1447)
 * JMX MessagingService pending and completed counts (CASSANDRA-1533)
 * fix race condition processing repair responses (CASSANDRA-1511)
 * make repair blocking (CASSANDRA-1511)
 * create EndpointSnitchInfo and MBean to expose rack and DC (CASSANDRA-1491)
 * added option to contrib/word_count to output results back to Cassandra
   (CASSANDRA-1342)
 * rewrite Hadoop ColumnFamilyRecordWriter to pool connections, retry to
   multiple Cassandra nodes, and smooth impact on the Cassandra cluster
   by using smaller batch sizes (CASSANDRA-1434)
 * fix setting gc_grace_seconds via CLI (CASSANDRA-1549)
 * support TTL'd index values (CASSANDRA-1536)
 * make removetoken work like decommission (CASSANDRA-1216)
 * make cli comparator-aware and improve quote rules (CASSANDRA-1523,-1524)
 * make nodetool compact and cleanup blocking (CASSANDRA-1449)
 * add memtable, cache information to GCInspector logs (CASSANDRA-1558)
 * enable/disable HintedHandoff via JMX (CASSANDRA-1550)
 * Ignore stray files in the commit log directory (CASSANDRA-1547)
 * Disallow bootstrap to an in-use token (CASSANDRA-1561)


0.7-beta1
 * sstable versioning (CASSANDRA-389)
 * switched to slf4j logging (CASSANDRA-625)
 * add (optional) expiration time for column (CASSANDRA-699)
 * access levels for authentication/authorization (CASSANDRA-900)
 * add ReadRepairChance to CF definition (CASSANDRA-930)
 * fix heisenbug in system tests, especially common on OS X (CASSANDRA-944)
 * convert to byte[] keys internally and all public APIs (CASSANDRA-767)
 * ability to alter schema definitions on a live cluster (CASSANDRA-44)
 * renamed configuration file to cassandra.xml, and log4j.properties to
   log4j-server.properties, which must now be loaded from
   the classpath (which is how our scripts in bin/ have always done it)
   (CASSANDRA-971)
 * change get_count to require a SlicePredicate. create multi_get_count
   (CASSANDRA-744)
 * re-organized endpointsnitch implementations and added SimpleSnitch
   (CASSANDRA-994)
 * Added preload_row_cache option (CASSANDRA-946)
 * add CRC to commitlog header (CASSANDRA-999)
 * removed deprecated batch_insert and get_range_slice methods (CASSANDRA-1065)
 * add truncate thrift method (CASSANDRA-531)
 * http mini-interface using mx4j (CASSANDRA-1068)
 * optimize away copy of sliced row on memtable read path (CASSANDRA-1046)
 * replace constant-size 2GB mmaped segments and special casing for index 
   entries spanning segment boundaries, with SegmentedFile that computes 
   segments that always contain entire entries/rows (CASSANDRA-1117)
 * avoid reading large rows into memory during compaction (CASSANDRA-16)
 * added hadoop OutputFormat (CASSANDRA-1101)
 * efficient Streaming (no more anticompaction) (CASSANDRA-579)
 * split commitlog header into separate file and add size checksum to
   mutations (CASSANDRA-1179)
 * avoid allocating a new byte[] for each mutation on replay (CASSANDRA-1219)
 * revise HH schema to be per-endpoint (CASSANDRA-1142)
 * add joining/leaving status to nodetool ring (CASSANDRA-1115)
 * allow multiple repair sessions per node (CASSANDRA-1190)
 * optimize away MessagingService for local range queries (CASSANDRA-1261)
 * make framed transport the default so malformed requests can't OOM the 
   server (CASSANDRA-475)
 * significantly faster reads from row cache (CASSANDRA-1267)
 * take advantage of row cache during range queries (CASSANDRA-1302)
 * make GCGraceSeconds a per-ColumnFamily value (CASSANDRA-1276)
 * keep persistent row size and column count statistics (CASSANDRA-1155)
 * add IntegerType (CASSANDRA-1282)
 * page within a single row during hinted handoff (CASSANDRA-1327)
 * push DatacenterShardStrategy configuration into keyspace definition,
   eliminating datacenter.properties. (CASSANDRA-1066)
 * optimize forward slices starting with '' and single-index-block name 
   queries by skipping the column index (CASSANDRA-1338)
 * streaming refactor (CASSANDRA-1189)
 * faster comparison for UUID types (CASSANDRA-1043)
 * secondary index support (CASSANDRA-749 and subtasks)
 * make compaction buckets deterministic (CASSANDRA-1265)


0.6.6
 * Allow using DynamicEndpointSnitch with RackAwareStrategy (CASSANDRA-1429)
 * remove the remaining vestiges of the unfinished DatacenterShardStrategy 
   (replaced by NetworkTopologyStrategy in 0.7)
   

0.6.5
 * fix key ordering in range query results with RandomPartitioner
   and ConsistencyLevel > ONE (CASSANDRA-1145)
 * fix for range query starting with the wrong token range (CASSANDRA-1042)
 * page within a single row during hinted handoff (CASSANDRA-1327)
 * fix compilation on non-sun JDKs (CASSANDRA-1061)
 * remove String.trim() call on row keys in batch mutations (CASSANDRA-1235)
 * Log summary of dropped messages instead of spamming log (CASSANDRA-1284)
 * add dynamic endpoint snitch (CASSANDRA-981)
 * fix streaming for keyspaces with hyphens in their name (CASSANDRA-1377)
 * fix errors in hard-coded bloom filter optKPerBucket by computing it
   algorithmically (CASSANDRA-1220
 * remove message deserialization stage, and uncap read/write stages
   so slow reads/writes don't block gossip processing (CASSANDRA-1358)
 * add jmx port configuration to Debian package (CASSANDRA-1202)
 * use mlockall via JNA, if present, to prevent Linux from swapping
   out parts of the JVM (CASSANDRA-1214)


0.6.4
 * avoid queuing multiple hint deliveries for the same endpoint
   (CASSANDRA-1229)
 * better performance for and stricter checking of UTF8 column names
   (CASSANDRA-1232)
 * extend option to lower compaction priority to hinted handoff
   as well (CASSANDRA-1260)
 * log errors in gossip instead of re-throwing (CASSANDRA-1289)
 * avoid aborting commitlog replay prematurely if a flushed-but-
   not-removed commitlog segment is encountered (CASSANDRA-1297)
 * fix duplicate rows being read during mapreduce (CASSANDRA-1142)
 * failure detection wasn't closing command sockets (CASSANDRA-1221)
 * cassandra-cli.bat works on windows (CASSANDRA-1236)
 * pre-emptively drop requests that cannot be processed within RPCTimeout
   (CASSANDRA-685)
 * add ack to Binary write verb and update CassandraBulkLoader
   to wait for acks for each row (CASSANDRA-1093)
 * added describe_partitioner Thrift method (CASSANDRA-1047)
 * Hadoop jobs no longer require the Cassandra storage-conf.xml
   (CASSANDRA-1280, CASSANDRA-1047)
 * log thread pool stats when GC is excessive (CASSANDRA-1275)
 * remove gossip message size limit (CASSANDRA-1138)
 * parallelize local and remote reads during multiget, and respect snitch 
   when determining whether to do local read for CL.ONE (CASSANDRA-1317)
 * fix read repair to use requested consistency level on digest mismatch,
   rather than assuming QUORUM (CASSANDRA-1316)
 * process digest mismatch re-reads in parallel (CASSANDRA-1323)
 * switch hints CF comparator to BytesType (CASSANDRA-1274)


0.6.3
 * retry to make streaming connections up to 8 times. (CASSANDRA-1019)
 * reject describe_ring() calls on invalid keyspaces (CASSANDRA-1111)
 * fix cache size calculation for size of 100% (CASSANDRA-1129)
 * fix cache capacity only being recalculated once (CASSANDRA-1129)
 * remove hourly scan of all hints on the off chance that the gossiper
   missed a status change; instead, expose deliverHintsToEndpoint to JMX
   so it can be done manually, if necessary (CASSANDRA-1141)
 * don't reject reads at CL.ALL (CASSANDRA-1152)
 * reject deletions to supercolumns in CFs containing only standard
   columns (CASSANDRA-1139)
 * avoid preserving login information after client disconnects
   (CASSANDRA-1057)
 * prefer sun jdk to openjdk in debian init script (CASSANDRA-1174)
 * detect partioner config changes between restarts and fail fast 
   (CASSANDRA-1146)
 * use generation time to resolve node token reassignment disagreements
   (CASSANDRA-1118)
 * restructure the startup ordering of Gossiper and MessageService to avoid
   timing anomalies (CASSANDRA-1160)
 * detect incomplete commit log hearders (CASSANDRA-1119)
 * force anti-entropy service to stream files on the stream stage to avoid
   sending streams out of order (CASSANDRA-1169)
 * remove inactive stream managers after AES streams files (CASSANDRA-1169)
 * allow removing entire row through batch_mutate Deletion (CASSANDRA-1027)
 * add JMX metrics for row-level bloom filter false positives (CASSANDRA-1212)
 * added a redhat init script to contrib (CASSANDRA-1201)
 * use midpoint when bootstrapping a new machine into range with not
   much data yet instead of random token (CASSANDRA-1112)
 * kill server on OOM in executor stage as well as Thrift (CASSANDRA-1226)
 * remove opportunistic repairs, when two machines with overlapping replica
   responsibilities happen to finish major compactions of the same CF near
   the same time.  repairs are now fully manual (CASSANDRA-1190)
 * add ability to lower compaction priority (default is no change from 0.6.2)
   (CASSANDRA-1181)


0.6.2
 * fix contrib/word_count build. (CASSANDRA-992)
 * split CommitLogExecutorService into BatchCommitLogExecutorService and 
   PeriodicCommitLogExecutorService (CASSANDRA-1014)
 * add latency histograms to CFSMBean (CASSANDRA-1024)
 * make resolving timestamp ties deterministic by using value bytes
   as a tiebreaker (CASSANDRA-1039)
 * Add option to turn off Hinted Handoff (CASSANDRA-894)
 * fix windows startup (CASSANDRA-948)
 * make concurrent_reads, concurrent_writes configurable at runtime via JMX
   (CASSANDRA-1060)
 * disable GCInspector on non-Sun JVMs (CASSANDRA-1061)
 * fix tombstone handling in sstable rows with no other data (CASSANDRA-1063)
 * fix size of row in spanned index entries (CASSANDRA-1056)
 * install json2sstable, sstable2json, and sstablekeys to Debian package
 * StreamingService.StreamDestinations wouldn't empty itself after streaming
   finished (CASSANDRA-1076)
 * added Collections.shuffle(splits) before returning the splits in 
   ColumnFamilyInputFormat (CASSANDRA-1096)
 * do not recalculate cache capacity post-compaction if it's been manually 
   modified (CASSANDRA-1079)
 * better defaults for flush sorter + writer executor queue sizes
   (CASSANDRA-1100)
 * windows scripts for SSTableImport/Export (CASSANDRA-1051)
 * windows script for nodetool (CASSANDRA-1113)
 * expose PhiConvictThreshold (CASSANDRA-1053)
 * make repair of RF==1 a no-op (CASSANDRA-1090)
 * improve default JVM GC options (CASSANDRA-1014)
 * fix SlicePredicate serialization inside Hadoop jobs (CASSANDRA-1049)
 * close Thrift sockets in Hadoop ColumnFamilyRecordReader (CASSANDRA-1081)


0.6.1
 * fix NPE in sstable2json when no excluded keys are given (CASSANDRA-934)
 * keep the replica set constant throughout the read repair process
   (CASSANDRA-937)
 * allow querying getAllRanges with empty token list (CASSANDRA-933)
 * fix command line arguments inversion in clustertool (CASSANDRA-942)
 * fix race condition that could trigger a false-positive assertion
   during post-flush discard of old commitlog segments (CASSANDRA-936)
 * fix neighbor calculation for anti-entropy repair (CASSANDRA-924)
 * perform repair even for small entropy differences (CASSANDRA-924)
 * Use hostnames in CFInputFormat to allow Hadoop's naive string-based
   locality comparisons to work (CASSANDRA-955)
 * cache read-only BufferedRandomAccessFile length to avoid
   3 system calls per invocation (CASSANDRA-950)
 * nodes with IPv6 (and no IPv4) addresses could not join cluster
   (CASSANDRA-969)
 * Retrieve the correct number of undeleted columns, if any, from
   a supercolumn in a row that had been deleted previously (CASSANDRA-920)
 * fix index scans that cross the 2GB mmap boundaries for both mmap
   and standard i/o modes (CASSANDRA-866)
 * expose drain via nodetool (CASSANDRA-978)


0.6.0-RC1
 * JMX drain to flush memtables and run through commit log (CASSANDRA-880)
 * Bootstrapping can skip ranges under the right conditions (CASSANDRA-902)
 * fix merging row versions in range_slice for CL > ONE (CASSANDRA-884)
 * default write ConsistencyLeven chaned from ZERO to ONE
 * fix for index entries spanning mmap buffer boundaries (CASSANDRA-857)
 * use lexical comparison if time part of TimeUUIDs are the same 
   (CASSANDRA-907)
 * bound read, mutation, and response stages to fix possible OOM
   during log replay (CASSANDRA-885)
 * Use microseconds-since-epoch (UTC) in cli, instead of milliseconds
 * Treat batch_mutate Deletion with null supercolumn as "apply this predicate 
   to top level supercolumns" (CASSANDRA-834)
 * Streaming destination nodes do not update their JMX status (CASSANDRA-916)
 * Fix internal RPC timeout calculation (CASSANDRA-911)
 * Added Pig loadfunc to contrib/pig (CASSANDRA-910)


0.6.0-beta3
 * fix compaction bucketing bug (CASSANDRA-814)
 * update windows batch file (CASSANDRA-824)
 * deprecate KeysCachedFraction configuration directive in favor
   of KeysCached; move to unified-per-CF key cache (CASSANDRA-801)
 * add invalidateRowCache to ColumnFamilyStoreMBean (CASSANDRA-761)
 * send Handoff hints to natural locations to reduce load on
   remaining nodes in a failure scenario (CASSANDRA-822)
 * Add RowWarningThresholdInMB configuration option to warn before very 
   large rows get big enough to threaten node stability, and -x option to
   be able to remove them with sstable2json if the warning is unheeded
   until it's too late (CASSANDRA-843)
 * Add logging of GC activity (CASSANDRA-813)
 * fix ConcurrentModificationException in commitlog discard (CASSANDRA-853)
 * Fix hardcoded row count in Hadoop RecordReader (CASSANDRA-837)
 * Add a jmx status to the streaming service and change several DEBUG
   messages to INFO (CASSANDRA-845)
 * fix classpath in cassandra-cli.bat for Windows (CASSANDRA-858)
 * allow re-specifying host, port to cassandra-cli if invalid ones
   are first tried (CASSANDRA-867)
 * fix race condition handling rpc timeout in the coordinator
   (CASSANDRA-864)
 * Remove CalloutLocation and StagingFileDirectory from storage-conf files 
   since those settings are no longer used (CASSANDRA-878)
 * Parse a long from RowWarningThresholdInMB instead of an int (CASSANDRA-882)
 * Remove obsolete ControlPort code from DatabaseDescriptor (CASSANDRA-886)
 * move skipBytes side effect out of assert (CASSANDRA-899)
 * add "double getLoad" to StorageServiceMBean (CASSANDRA-898)
 * track row stats per CF at compaction time (CASSANDRA-870)
 * disallow CommitLogDirectory matching a DataFileDirectory (CASSANDRA-888)
 * default key cache size is 200k entries, changed from 10% (CASSANDRA-863)
 * add -Dcassandra-foreground=yes to cassandra.bat
 * exit if cluster name is changed unexpectedly (CASSANDRA-769)


0.6.0-beta1/beta2
 * add batch_mutate thrift command, deprecating batch_insert (CASSANDRA-336)
 * remove get_key_range Thrift API, deprecated in 0.5 (CASSANDRA-710)
 * add optional login() Thrift call for authentication (CASSANDRA-547)
 * support fat clients using gossiper and StorageProxy to perform
   replication in-process [jvm-only] (CASSANDRA-535)
 * support mmapped I/O for reads, on by default on 64bit JVMs 
   (CASSANDRA-408, CASSANDRA-669)
 * improve insert concurrency, particularly during Hinted Handoff
   (CASSANDRA-658)
 * faster network code (CASSANDRA-675)
 * stress.py moved to contrib (CASSANDRA-635)
 * row caching [must be explicitly enabled per-CF in config] (CASSANDRA-678)
 * present a useful measure of compaction progress in JMX (CASSANDRA-599)
 * add bin/sstablekeys (CASSNADRA-679)
 * add ConsistencyLevel.ANY (CASSANDRA-687)
 * make removetoken remove nodes from gossip entirely (CASSANDRA-644)
 * add ability to set cache sizes at runtime (CASSANDRA-708)
 * report latency and cache hit rate statistics with lifetime totals
   instead of average over the last minute (CASSANDRA-702)
 * support get_range_slice for RandomPartitioner (CASSANDRA-745)
 * per-keyspace replication factory and replication strategy (CASSANDRA-620)
 * track latency in microseconds (CASSANDRA-733)
 * add describe_ Thrift methods, deprecating get_string_property and 
   get_string_list_property
 * jmx interface for tracking operation mode and streams in general.
   (CASSANDRA-709)
 * keep memtables in sorted order to improve range query performance
   (CASSANDRA-799)
 * use while loop instead of recursion when trimming sstables compaction list 
   to avoid blowing stack in pathological cases (CASSANDRA-804)
 * basic Hadoop map/reduce support (CASSANDRA-342)


0.5.1
 * ensure all files for an sstable are streamed to the same directory.
   (CASSANDRA-716)
 * more accurate load estimate for bootstrapping (CASSANDRA-762)
 * tolerate dead or unavailable bootstrap target on write (CASSANDRA-731)
 * allow larger numbers of keys (> 140M) in a sstable bloom filter
   (CASSANDRA-790)
 * include jvm argument improvements from CASSANDRA-504 in debian package
 * change streaming chunk size to 32MB to accomodate Windows XP limitations
   (was 64MB) (CASSANDRA-795)
 * fix get_range_slice returning results in the wrong order (CASSANDRA-781)
 

0.5.0 final
 * avoid attempting to delete temporary bootstrap files twice (CASSANDRA-681)
 * fix bogus NaN in nodeprobe cfstats output (CASSANDRA-646)
 * provide a policy for dealing with single thread executors w/ a full queue
   (CASSANDRA-694)
 * optimize inner read in MessagingService, vastly improving multiple-node
   performance (CASSANDRA-675)
 * wait for table flush before streaming data back to a bootstrapping node.
   (CASSANDRA-696)
 * keep track of bootstrapping sources by table so that bootstrapping doesn't 
   give the indication of finishing early (CASSANDRA-673)


0.5.0 RC3
 * commit the correct version of the patch for CASSANDRA-663


0.5.0 RC2 (unreleased)
 * fix bugs in converting get_range_slice results to Thrift 
   (CASSANDRA-647, CASSANDRA-649)
 * expose java.util.concurrent.TimeoutException in StorageProxy methods
   (CASSANDRA-600)
 * TcpConnectionManager was holding on to disconnected connections, 
   giving the false indication they were being used. (CASSANDRA-651)
 * Remove duplicated write. (CASSANDRA-662)
 * Abort bootstrap if IP is already in the token ring (CASSANDRA-663)
 * increase default commitlog sync period, and wait for last sync to 
   finish before submitting another (CASSANDRA-668)


0.5.0 RC1
 * Fix potential NPE in get_range_slice (CASSANDRA-623)
 * add CRC32 to commitlog entries (CASSANDRA-605)
 * fix data streaming on windows (CASSANDRA-630)
 * GC compacted sstables after cleanup and compaction (CASSANDRA-621)
 * Speed up anti-entropy validation (CASSANDRA-629)
 * Fix anti-entropy assertion error (CASSANDRA-639)
 * Fix pending range conflicts when bootstapping or moving
   multiple nodes at once (CASSANDRA-603)
 * Handle obsolete gossip related to node movement in the case where
   one or more nodes is down when the movement occurs (CASSANDRA-572)
 * Include dead nodes in gossip to avoid a variety of problems
   and fix HH to removed nodes (CASSANDRA-634)
 * return an InvalidRequestException for mal-formed SlicePredicates
   (CASSANDRA-643)
 * fix bug determining closest neighbor for use in multiple datacenters
   (CASSANDRA-648)
 * Vast improvements in anticompaction speed (CASSANDRA-607)
 * Speed up log replay and writes by avoiding redundant serializations
   (CASSANDRA-652)


0.5.0 beta 2
 * Bootstrap improvements (several tickets)
 * add nodeprobe repair anti-entropy feature (CASSANDRA-193, CASSANDRA-520)
 * fix possibility of partition when many nodes restart at once
   in clusters with multiple seeds (CASSANDRA-150)
 * fix NPE in get_range_slice when no data is found (CASSANDRA-578)
 * fix potential NPE in hinted handoff (CASSANDRA-585)
 * fix cleanup of local "system" keyspace (CASSANDRA-576)
 * improve computation of cluster load balance (CASSANDRA-554)
 * added super column read/write, column count, and column/row delete to
   cassandra-cli (CASSANDRA-567, CASSANDRA-594)
 * fix returning live subcolumns of deleted supercolumns (CASSANDRA-583)
 * respect JAVA_HOME in bin/ scripts (several tickets)
 * add StorageService.initClient for fat clients on the JVM (CASSANDRA-535)
   (see contrib/client_only for an example of use)
 * make consistency_level functional in get_range_slice (CASSANDRA-568)
 * optimize key deserialization for RandomPartitioner (CASSANDRA-581)
 * avoid GCing tombstones except on major compaction (CASSANDRA-604)
 * increase failure conviction threshold, resulting in less nodes
   incorrectly (and temporarily) marked as down (CASSANDRA-610)
 * respect memtable thresholds during log replay (CASSANDRA-609)
 * support ConsistencyLevel.ALL on read (CASSANDRA-584)
 * add nodeprobe removetoken command (CASSANDRA-564)


0.5.0 beta
 * Allow multiple simultaneous flushes, improving flush throughput 
   on multicore systems (CASSANDRA-401)
 * Split up locks to improve write and read throughput on multicore systems
   (CASSANDRA-444, CASSANDRA-414)
 * More efficient use of memory during compaction (CASSANDRA-436)
 * autobootstrap option: when enabled, all non-seed nodes will attempt
   to bootstrap when started, until bootstrap successfully
   completes. -b option is removed.  (CASSANDRA-438)
 * Unless a token is manually specified in the configuration xml,
   a bootstraping node will use a token that gives it half the
   keys from the most-heavily-loaded node in the cluster,
   instead of generating a random token. 
   (CASSANDRA-385, CASSANDRA-517)
 * Miscellaneous bootstrap fixes (several tickets)
 * Ability to change a node's token even after it has data on it
   (CASSANDRA-541)
 * Ability to decommission a live node from the ring (CASSANDRA-435)
 * Semi-automatic loadbalancing via nodeprobe (CASSANDRA-192)
 * Add ability to set compaction thresholds at runtime via
   JMX / nodeprobe.  (CASSANDRA-465)
 * Add "comment" field to ColumnFamily definition. (CASSANDRA-481)
 * Additional JMX metrics (CASSANDRA-482)
 * JSON based export and import tools (several tickets)
 * Hinted Handoff fixes (several tickets)
 * Add key cache to improve read performance (CASSANDRA-423)
 * Simplified construction of custom ReplicationStrategy classes
   (CASSANDRA-497)
 * Graphical application (Swing) for ring integrity verification and 
   visualization was added to contrib (CASSANDRA-252)
 * Add DCQUORUM, DCQUORUMSYNC consistency levels and corresponding
   ReplicationStrategy / EndpointSnitch classes.  Experimental.
   (CASSANDRA-492)
 * Web client interface added to contrib (CASSANDRA-457)
 * More-efficient flush for Random, CollatedOPP partitioners 
   for normal writes (CASSANDRA-446) and bulk load (CASSANDRA-420)
 * Add MemtableFlushAfterMinutes, a global replacement for the old 
   per-CF FlushPeriodInMinutes setting (CASSANDRA-463)
 * optimizations to slice reading (CASSANDRA-350) and supercolumn
   queries (CASSANDRA-510)
 * force binding to given listenaddress for nodes with multiple
   interfaces (CASSANDRA-546)
 * stress.py benchmarking tool improvements (several tickets)
 * optimized replica placement code (CASSANDRA-525)
 * faster log replay on restart (CASSANDRA-539, CASSANDRA-540)
 * optimized local-node writes (CASSANDRA-558)
 * added get_range_slice, deprecating get_key_range (CASSANDRA-344)
 * expose TimedOutException to thrift (CASSANDRA-563)
 

0.4.2
 * Add validation disallowing null keys (CASSANDRA-486)
 * Fix race conditions in TCPConnectionManager (CASSANDRA-487)
 * Fix using non-utf8-aware comparison as a sanity check.
   (CASSANDRA-493)
 * Improve default garbage collector options (CASSANDRA-504)
 * Add "nodeprobe flush" (CASSANDRA-505)
 * remove NotFoundException from get_slice throws list (CASSANDRA-518)
 * fix get (not get_slice) of entire supercolumn (CASSANDRA-508)
 * fix null token during bootstrap (CASSANDRA-501)


0.4.1
 * Fix FlushPeriod columnfamily configuration regression
   (CASSANDRA-455)
 * Fix long column name support (CASSANDRA-460)
 * Fix for serializing a row that only contains tombstones
   (CASSANDRA-458)
 * Fix for discarding unneeded commitlog segments (CASSANDRA-459)
 * Add SnapshotBeforeCompaction configuration option (CASSANDRA-426)
 * Fix compaction abort under insufficient disk space (CASSANDRA-473)
 * Fix reading subcolumn slice from tombstoned CF (CASSANDRA-484)
 * Fix race condition in RVH causing occasional NPE (CASSANDRA-478)


0.4.0
 * fix get_key_range problems when a node is down (CASSANDRA-440)
   and add UnavailableException to more Thrift methods
 * Add example EndPointSnitch contrib code (several tickets)


0.4.0 RC2
 * fix SSTable generation clash during compaction (CASSANDRA-418)
 * reject method calls with null parameters (CASSANDRA-308)
 * properly order ranges in nodeprobe output (CASSANDRA-421)
 * fix logging of certain errors on executor threads (CASSANDRA-425)


0.4.0 RC1
 * Bootstrap feature is live; use -b on startup (several tickets)
 * Added multiget api (CASSANDRA-70)
 * fix Deadlock with SelectorManager.doProcess and TcpConnection.write
   (CASSANDRA-392)
 * remove key cache b/c of concurrency bugs in third-party
   CLHM library (CASSANDRA-405)
 * update non-major compaction logic to use two threshold values
   (CASSANDRA-407)
 * add periodic / batch commitlog sync modes (several tickets)
 * inline BatchMutation into batch_insert params (CASSANDRA-403)
 * allow setting the logging level at runtime via mbean (CASSANDRA-402)
 * change default comparator to BytesType (CASSANDRA-400)
 * add forwards-compatible ConsistencyLevel parameter to get_key_range
   (CASSANDRA-322)
 * r/m special case of blocking for local destination when writing with 
   ConsistencyLevel.ZERO (CASSANDRA-399)
 * Fixes to make BinaryMemtable [bulk load interface] useful (CASSANDRA-337);
   see contrib/bmt_example for an example of using it.
 * More JMX properties added (several tickets)
 * Thrift changes (several tickets)
    - Merged _super get methods with the normal ones; return values
      are now of ColumnOrSuperColumn.
    - Similarly, merged batch_insert_super into batch_insert.



0.4.0 beta
 * On-disk data format has changed to allow billions of keys/rows per
   node instead of only millions
 * Multi-keyspace support
 * Scan all sstables for all queries to avoid situations where
   different types of operation on the same ColumnFamily could
   disagree on what data was present
 * Snapshot support via JMX
 * Thrift API has changed a _lot_:
    - removed time-sorted CFs; instead, user-defined comparators
      may be defined on the column names, which are now byte arrays.
      Default comparators are provided for UTF8, Bytes, Ascii, Long (i64),
      and UUID types.
    - removed colon-delimited strings in thrift api in favor of explicit
      structs such as ColumnPath, ColumnParent, etc.  Also normalized
      thrift struct and argument naming.
    - Added columnFamily argument to get_key_range.
    - Change signature of get_slice to accept starting and ending
      columns as well as an offset.  (This allows use of indexes.)
      Added "ascending" flag to allow reasonably-efficient reverse
      scans as well.  Removed get_slice_by_range as redundant.
    - get_key_range operates on one CF at a time
    - changed `block` boolean on insert methods to ConsistencyLevel enum,
      with options of NONE, ONE, QUORUM, and ALL.
    - added similar consistency_level parameter to read methods
    - column-name-set slice with no names given now returns zero columns
      instead of all of them.  ("all" can run your server out of memory.
      use a range-based slice with a high max column count instead.)
 * Removed the web interface. Node information can now be obtained by 
   using the newly introduced nodeprobe utility.
 * More JMX stats
 * Remove magic values from internals (e.g. special key to indicate
   when to flush memtables)
 * Rename configuration "table" to "keyspace"
 * Moved to crash-only design; no more shutdown (just kill the process)
 * Lots of bug fixes

Full list of issues resolved in 0.4 is at https://issues.apache.org/jira/secure/IssueNavigator.jspa?reset=true&&pid=12310865&fixfor=12313862&resolution=1&sorter/field=issuekey&sorter/order=DESC


0.3.0 RC3
 * Fix potential deadlock under load in TCPConnection.
   (CASSANDRA-220)


0.3.0 RC2
 * Fix possible data loss when server is stopped after replaying
   log but before new inserts force memtable flush.
   (CASSANDRA-204)
 * Added BUGS file


0.3.0 RC1
 * Range queries on keys, including user-defined key collation
 * Remove support
 * Workarounds for a weird bug in JDK select/register that seems
   particularly common on VM environments. Cassandra should deploy
   fine on EC2 now
 * Much improved infrastructure: the beginnings of a decent test suite
   ("ant test" for unit tests; "nosetests" for system tests), code
   coverage reporting, etc.
 * Expanded node status reporting via JMX
 * Improved error reporting/logging on both server and client
 * Reduced memory footprint in default configuration
 * Combined blocking and non-blocking versions of insert APIs
 * Added FlushPeriodInMinutes configuration parameter to force
   flushing of infrequently-updated ColumnFamilies<|MERGE_RESOLUTION|>--- conflicted
+++ resolved
@@ -6,11 +6,10 @@
    2124, 2302, 2277)
  * avoid double RowMutation serialization on write path (CASSANDRA-1800)
  * make NetworkTopologyStrategy the default (CASSANDRA-1960)
- * configurable internode encryption (CASSANDRA-1567)
+ * configurable internode encryption (CASSANDRA-1567, 2152)
  * human readable column names in sstable2json output (CASSANDRA-1933)
  * change default JMX port to 7199 (CASSANDRA-2027)
  * backwards compatible internal messaging (CASSANDRA-1015)
- * check for null encryption in MessagingService (CASSANDRA-2152)
  * atomic switch of memtables and sstables (CASSANDRA-2284)
  * add pluggable SeedProvider (CASSANDRA-1669)
  * Fix clustertool to not throw exception when calling get_endpoints (CASSANDRA-2437)
@@ -21,6 +20,8 @@
  * give snapshots the same name on each node (CASSANDRA-1791)
  * multithreaded compaction (CASSANDRA-2191)
  * compaction throttling (CASSANDRA-2156)
+ * add key type information and alias (CASSANDRA-2311, 2396)
+
 
 0.7.5
  * Avoid seeking when sstable2json exports the entire file (CASSANDRA-2318)
@@ -46,11 +47,7 @@
    index (CASSANDRA-2376)
  * fix race condition that could leave orphaned data files when
    dropping CF or KS (CASSANDRA-2381)
-<<<<<<< HEAD
-=======
- * halve default memtable thresholds (CASSANDRA-2413)
  * convert mmap assertion to if/throw so scrub can catch it (CASSANDRA-2417)
->>>>>>> c9499e85
  * Try harder to close files after compaction (CASSANDRA-2431)
  * re-set bootstrapped flag after move finishes (CASSANDRA-2435)
 
