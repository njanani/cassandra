/**
 * Licensed to the Apache Software Foundation (ASF) under one
 * or more contributor license agreements.  See the NOTICE file
 * distributed with this work for additional information
 * regarding copyright ownership.  The ASF licenses this file
 * to you under the Apache License, Version 2.0 (the
 * "License"); you may not use this file except in compliance
 * with the License.  You may obtain a copy of the License at
 *
 *   http://www.apache.org/licenses/LICENSE-2.0
 *
 * Unless required by applicable law or agreed to in writing,
 * software distributed under the License is distributed on an
 * "AS IS" BASIS, WITHOUT WARRANTIES OR CONDITIONS OF ANY
 * KIND, either express or implied.  See the License for the
 * specific language governing permissions and limitations
 * under the License.
 */
package org.apache.cassandra.streaming;

import java.io.*;
import java.net.InetAddress;
import java.util.*;
import java.util.concurrent.atomic.AtomicInteger;
import java.util.concurrent.ConcurrentMap;
import java.util.concurrent.ConcurrentHashMap;

import org.slf4j.Logger;
import org.slf4j.LoggerFactory;

import org.apache.cassandra.db.ColumnFamilyStore;
import org.apache.cassandra.db.Table;
import org.apache.cassandra.dht.AbstractBounds;
import org.apache.cassandra.dht.Range;
import org.apache.cassandra.dht.Token;
import org.apache.cassandra.gms.Gossiper;
import org.apache.cassandra.io.IVersionedSerializer;
import org.apache.cassandra.io.sstable.SSTableReader;
import org.apache.cassandra.net.*;
import org.apache.cassandra.service.StorageService;
import org.apache.cassandra.utils.FBUtilities;
import org.apache.cassandra.utils.UUIDGen;

/**
 * Task that make two nodes exchange (stream) some ranges (for a given table/cf).
 * This handle the case where the local node is neither of the two nodes that
 * must stream their range, and allow to register a callback to be called on
 * completion.
 */
public class StreamingRepairTask implements Runnable
{
    private static final Logger logger = LoggerFactory.getLogger(StreamingRepairTask.class);

    // maps of tasks created on this node
    private static final ConcurrentMap<UUID, StreamingRepairTask> tasks = new ConcurrentHashMap<UUID, StreamingRepairTask>();
    private static final StreamingRepairTaskSerializer serializer = new StreamingRepairTaskSerializer();

    public final UUID id;
    private final InetAddress owner; // the node where the task is created; can be == src but don't need to
    public final InetAddress src;
    public final InetAddress dst;

    private final String tableName;
    private final String cfName;
    private final Collection<Range<Token>> ranges;
<<<<<<< HEAD
    private final Runnable callback;

    private StreamingRepairTask(UUID id, InetAddress owner, InetAddress src, InetAddress dst, String tableName, String cfName, Collection<Range<Token>> ranges, Runnable callback)
=======
    private final IStreamCallback callback;

    private StreamingRepairTask(UUID id, InetAddress owner, InetAddress src, InetAddress dst, String tableName, String cfName, Collection<Range<Token>> ranges, IStreamCallback callback)
>>>>>>> 3ee8682e
    {
        this.id = id;
        this.owner = owner;
        this.src = src;
        this.dst = dst;
        this.tableName = tableName;
        this.cfName = cfName;
        this.ranges = ranges;
        this.callback = callback;
    }

    public static StreamingRepairTask create(InetAddress ep1, InetAddress ep2, String tableName, String cfName, Collection<Range<Token>> ranges, Runnable callback)
    {
        InetAddress local = FBUtilities.getBroadcastAddress();
        UUID id = UUIDGen.makeType1UUIDFromHost(local);
        // We can take anyone of the node as source or destination, however if one is localhost, we put at source to avoid a forwarding
        InetAddress src = ep2.equals(local) ? ep2 : ep1;
        InetAddress dst = ep2.equals(local) ? ep1 : ep2;
        StreamingRepairTask task = new StreamingRepairTask(id, local, src, dst, tableName, cfName, ranges, wrapCallback(callback, id, local.equals(src)));
        tasks.put(id, task);
        return task;
    }

    /**
     * Returns true if the task if the task can be executed locally, false if
     * it has to be forwarded.
     */
    public boolean isLocalTask()
    {
        return owner.equals(src);
    }

    public void run()
    {
        if (src.equals(FBUtilities.getBroadcastAddress()))
        {
            initiateStreaming();
        }
        else
        {
            forwardToSource();
        }
    }

    private void initiateStreaming()
    {
        ColumnFamilyStore cfstore = Table.open(tableName).getColumnFamilyStore(cfName);
        try
        {
            logger.info(String.format("[streaming task #%s] Performing streaming repair of %d ranges with %s", id, ranges.size(), dst));
            // We acquire references for transferSSTables
            Collection<SSTableReader> sstables = cfstore.markCurrentSSTablesReferenced();
            // send ranges to the remote node
            StreamOutSession outsession = StreamOutSession.create(tableName, dst, callback);
            StreamOut.transferSSTables(outsession, sstables, ranges, OperationType.AES);
            // request ranges from the remote node
            StreamIn.requestRanges(dst, tableName, Collections.singleton(cfstore), ranges, callback, OperationType.AES);
        }
        catch(Exception e)
        {
            throw new RuntimeException("Streaming repair failed", e);
        }
    }

    private void forwardToSource()
    {
        try
        {
            logger.info(String.format("[streaming task #%s] Forwarding streaming repair of %d ranges to %s (to be streamed with %s)", id, ranges.size(), src, dst));
            StreamingRepairRequest.send(this);
        }
        catch (IOException e)
        {
            throw new RuntimeException("Error forwarding streaming task to " + src, e);
        }
    }

    private static IStreamCallback makeReplyingCallback(final InetAddress taskOwner, final UUID taskId)
    {
        return new IStreamCallback()
        {
            // we expect one callback for the receive, and one for the send
            private final AtomicInteger outstanding = new AtomicInteger(2);

            public void onSuccess()
            {
                if (outstanding.decrementAndGet() > 0)
                    // waiting on more calls
                    return;

                try
                {
                    StreamingRepairResponse.reply(taskOwner, taskId);
                }
                catch (IOException e)
                {
                    throw new IOError(e);
                }
            }

            public void onFailure() {}
        };
    }

    // wrap a given callback so as to unregister the streaming repair task on completion
    private static IStreamCallback wrapCallback(final Runnable callback, final UUID taskid, final boolean isLocalTask)
    {
        return new IStreamCallback()
        {
            // we expect one callback for the receive, and one for the send
            private final AtomicInteger outstanding = new AtomicInteger(isLocalTask ? 2 : 1);

            public void onSuccess()
            {
                if (outstanding.decrementAndGet() > 0)
                    // waiting on more calls
                    return;

                tasks.remove(taskid);
                if (callback != null)
                    callback.run();
            }

            public void onFailure() {}
        };
    }

    public static class StreamingRepairRequest implements IVerbHandler
    {
        public void doVerb(Message message, String id)
        {
            byte[] bytes = message.getMessageBody();
            DataInputStream dis = new DataInputStream(new ByteArrayInputStream(bytes));

            StreamingRepairTask task;
            try
            {
                task = StreamingRepairTask.serializer.deserialize(dis, message.getVersion());
            }
            catch (IOException e)
            {
                throw new IOError(e);
            }

            assert task.src.equals(FBUtilities.getBroadcastAddress());
            assert task.owner.equals(message.getFrom());

            logger.info(String.format("[streaming task #%s] Received task from %s to stream %d ranges to %s", task.id, message.getFrom(), task.ranges.size(), task.dst));

            task.run();
        }

        private static void send(StreamingRepairTask task) throws IOException
        {
            int version = Gossiper.instance.getVersion(task.src);
            ByteArrayOutputStream bos = new ByteArrayOutputStream();
            DataOutputStream dos = new DataOutputStream(bos);
            StreamingRepairTask.serializer.serialize(task, dos, version);
            Message msg = new Message(FBUtilities.getBroadcastAddress(), StorageService.Verb.STREAMING_REPAIR_REQUEST, bos.toByteArray(), version);
            MessagingService.instance().sendOneWay(msg, task.src);
        }
    }

    public static class StreamingRepairResponse implements IVerbHandler
    {
        public void doVerb(Message message, String id)
        {
            byte[] bytes = message.getMessageBody();
            DataInputStream dis = new DataInputStream(new ByteArrayInputStream(bytes));

            UUID taskid;
            try
            {
                 taskid = UUIDGen.read(dis);
            }
            catch (IOException e)
            {
                throw new IOError(new IOException("Error reading stream repair response from " + message.getFrom(), e));
            }

            StreamingRepairTask task = tasks.get(taskid);
            if (task == null)
            {
                logger.error(String.format("Received a stream repair response from %s for unknow taks %s (have this node been restarted recently?)", message.getFrom(), taskid));
                return;
            }

            assert task.owner.equals(FBUtilities.getBroadcastAddress());

            logger.info(String.format("[streaming task #%s] task succeeded", task.id));
            if (task.callback != null)
                task.callback.onSuccess();
        }

        private static void reply(InetAddress remote, UUID taskid) throws IOException
        {
            logger.info(String.format("[streaming task #%s] task suceed, forwarding response to %s", taskid, remote));
            int version = Gossiper.instance.getVersion(remote);
            ByteArrayOutputStream bos = new ByteArrayOutputStream();
            DataOutputStream dos = new DataOutputStream(bos);
            UUIDGen.write(taskid, dos);
            Message msg = new Message(FBUtilities.getBroadcastAddress(), StorageService.Verb.STREAMING_REPAIR_RESPONSE, bos.toByteArray(), version);
            MessagingService.instance().sendOneWay(msg, remote);
        }
    }

    private static class StreamingRepairTaskSerializer implements IVersionedSerializer<StreamingRepairTask>
    {
        public void serialize(StreamingRepairTask task, DataOutput dos, int version) throws IOException
        {
            UUIDGen.write(task.id, dos);
            CompactEndpointSerializationHelper.serialize(task.owner, dos);
            CompactEndpointSerializationHelper.serialize(task.src, dos);
            CompactEndpointSerializationHelper.serialize(task.dst, dos);
            dos.writeUTF(task.tableName);
            dos.writeUTF(task.cfName);
            dos.writeInt(task.ranges.size());
            for (Range<Token> range : task.ranges)
            {
                AbstractBounds.serializer().serialize(range, dos, version);
            }
            // We don't serialize the callback on purpose
        }

        public StreamingRepairTask deserialize(DataInput dis, int version) throws IOException
        {
            UUID id = UUIDGen.read(dis);
            InetAddress owner = CompactEndpointSerializationHelper.deserialize(dis);
            InetAddress src = CompactEndpointSerializationHelper.deserialize(dis);
            InetAddress dst = CompactEndpointSerializationHelper.deserialize(dis);
            String tableName = dis.readUTF();
            String cfName = dis.readUTF();
            int rangesCount = dis.readInt();
            List<Range<Token>> ranges = new ArrayList<Range<Token>>(rangesCount);
            for (int i = 0; i < rangesCount; ++i)
            {
                ranges.add((Range<Token>) AbstractBounds.serializer().deserialize(dis, version).toTokenBounds());
            }
            return new StreamingRepairTask(id, owner, src, dst, tableName, cfName, ranges, makeReplyingCallback(owner, id));
        }

        public long serializedSize(StreamingRepairTask task, int version)
        {
            throw new UnsupportedOperationException();
        }
    }
}<|MERGE_RESOLUTION|>--- conflicted
+++ resolved
@@ -63,15 +63,9 @@
     private final String tableName;
     private final String cfName;
     private final Collection<Range<Token>> ranges;
-<<<<<<< HEAD
-    private final Runnable callback;
-
-    private StreamingRepairTask(UUID id, InetAddress owner, InetAddress src, InetAddress dst, String tableName, String cfName, Collection<Range<Token>> ranges, Runnable callback)
-=======
     private final IStreamCallback callback;
 
     private StreamingRepairTask(UUID id, InetAddress owner, InetAddress src, InetAddress dst, String tableName, String cfName, Collection<Range<Token>> ranges, IStreamCallback callback)
->>>>>>> 3ee8682e
     {
         this.id = id;
         this.owner = owner;
