/**
 * Licensed to the Apache Software Foundation (ASF) under one
 * or more contributor license agreements.  See the NOTICE file
 * distributed with this work for additional information
 * regarding copyright ownership.  The ASF licenses this file
 * to you under the Apache License, Version 2.0 (the
 * "License"); you may not use this file except in compliance
 * with the License.  You may obtain a copy of the License at
 *
 *     http://www.apache.org/licenses/LICENSE-2.0
 *
 * Unless required by applicable law or agreed to in writing, software
 * distributed under the License is distributed on an "AS IS" BASIS,
 * WITHOUT WARRANTIES OR CONDITIONS OF ANY KIND, either express or implied.
 * See the License for the specific language governing permissions and
 * limitations under the License.
 */

package org.apache.cassandra.utils;

import java.io.*;
import java.lang.reflect.Field;
import java.lang.reflect.InvocationTargetException;
import java.math.BigInteger;
import java.net.InetAddress;
import java.net.URL;
import java.net.UnknownHostException;
import java.nio.ByteBuffer;
import java.nio.charset.CharacterCodingException;
import java.security.MessageDigest;
import java.security.NoSuchAlgorithmException;
import java.util.*;
import java.util.concurrent.ExecutionException;
import java.util.concurrent.Future;
import java.util.concurrent.atomic.AtomicInteger;
import java.util.concurrent.atomic.AtomicLong;

import com.google.common.base.Charsets;
import com.google.common.base.Joiner;
import org.apache.commons.collections.iterators.CollatingIterator;
import org.apache.commons.lang.ArrayUtils;
import org.slf4j.Logger;
import org.slf4j.LoggerFactory;

import org.apache.cassandra.config.ConfigurationException;
import org.apache.cassandra.config.DatabaseDescriptor;
import org.apache.cassandra.db.DecoratedKey;
import org.apache.cassandra.db.marshal.AbstractType;
import org.apache.cassandra.dht.IPartitioner;
import org.apache.cassandra.dht.Range;
import org.apache.cassandra.dht.Token;
import org.apache.cassandra.locator.PropertyFileSnitch;
import org.apache.thrift.TBase;
import org.apache.thrift.TDeserializer;
import org.apache.thrift.TException;
import org.apache.thrift.TSerializer;

public class FBUtilities
{
    private static Logger logger_ = LoggerFactory.getLogger(FBUtilities.class);

    public static final BigInteger TWO = new BigInteger("2");

    private static volatile InetAddress localInetAddress_;

    private static final ThreadLocal<MessageDigest> localMessageDigest = new ThreadLocal<MessageDigest>()
    {
        @Override
        protected MessageDigest initialValue()
        {
            try
            {
                return MessageDigest.getInstance("MD5");
            }
            catch (NoSuchAlgorithmException e)
            {
                throw new AssertionError(e);
            }
        }
    };

    public static final int MAX_UNSIGNED_SHORT = 0xFFFF;

    /**
     * Parses a string representing either a fraction, absolute value or percentage.
     */
    public static double parseDoubleOrPercent(String value)
    {
        if (value.endsWith("%"))
        {
            return Double.parseDouble(value.substring(0, value.length() - 1)) / 100;
        }
        else
        {
            return Double.parseDouble(value);
        }
    }

    public static InetAddress getLocalAddress()
    {
        if (localInetAddress_ == null)
            try
            {
                localInetAddress_ = DatabaseDescriptor.getListenAddress() == null
                                    ? InetAddress.getLocalHost()
                                    : DatabaseDescriptor.getListenAddress();
            }
            catch (UnknownHostException e)
            {
                throw new RuntimeException(e);
            }
        return localInetAddress_;
    }

    /**
     * @param fractOrAbs A double that may represent a fraction or absolute value.
     * @param total If fractionOrAbs is a fraction, the total to take the fraction from
     * @return An absolute value which may be larger than the total.
     */
    public static long absoluteFromFraction(double fractOrAbs, long total)
    {
        if (fractOrAbs < 0)
            throw new UnsupportedOperationException("unexpected negative value " + fractOrAbs);

        if (0 < fractOrAbs && fractOrAbs <= 1)
        {
            // fraction
            return Math.max(1, (long)(fractOrAbs * total));
        }

        // absolute
        assert fractOrAbs >= 1 || fractOrAbs == 0;
        return (long)fractOrAbs;
    }

    /**
     * Given two bit arrays represented as BigIntegers, containing the given
     * number of significant bits, calculate a midpoint.
     *
     * @param left The left point.
     * @param right The right point.
     * @param sigbits The number of bits in the points that are significant.
     * @return A midpoint that will compare bitwise halfway between the params, and
     * a boolean representing whether a non-zero lsbit remainder was generated.
     */
    public static Pair<BigInteger,Boolean> midpoint(BigInteger left, BigInteger right, int sigbits)
    {
        BigInteger midpoint;
        boolean remainder;
        if (left.compareTo(right) < 0)
        {
            BigInteger sum = left.add(right);
            remainder = sum.testBit(0);
            midpoint = sum.shiftRight(1);
        }
        else
        {
            BigInteger max = TWO.pow(sigbits);
            // wrapping case
            BigInteger distance = max.add(right).subtract(left);
            remainder = distance.testBit(0);
            midpoint = distance.shiftRight(1).add(left).mod(max);
        }
        return new Pair<BigInteger, Boolean>(midpoint, remainder);
    }

    /**
     * Copy bytes from int into bytes starting from offset.
     * @param bytes Target array
     * @param offset Offset into the array
     * @param i Value to write
     */
    public static void copyIntoBytes(byte[] bytes, int offset, int i)
    {
        bytes[offset]   = (byte)( ( i >>> 24 ) & 0xFF );
        bytes[offset+1] = (byte)( ( i >>> 16 ) & 0xFF );
        bytes[offset+2] = (byte)( ( i >>> 8  ) & 0xFF );
        bytes[offset+3] = (byte)(   i          & 0xFF );
    }

    /**
     * @param i Write this int to an array
     * @return 4-byte array containing the int
     */
    public static byte[] toByteArray(int i)
    {
        byte[] bytes = new byte[4];
        copyIntoBytes(bytes, 0, i);
        return bytes;
    }

    /**
     * Copy bytes from long into bytes starting from offset.
     * @param bytes Target array
     * @param offset Offset into the array
     * @param l Value to write
     */
    public static void copyIntoBytes(byte[] bytes, int offset, long l)
    {
        bytes[offset]   = (byte)( ( l >>> 56 ) & 0xFF );
        bytes[offset+1] = (byte)( ( l >>> 48 ) & 0xFF );
        bytes[offset+2] = (byte)( ( l >>> 40 ) & 0xFF );
        bytes[offset+3] = (byte)( ( l >>> 32 ) & 0xFF );
        bytes[offset+4] = (byte)( ( l >>> 24 ) & 0xFF );
        bytes[offset+5] = (byte)( ( l >>> 16 ) & 0xFF );
        bytes[offset+6] = (byte)( ( l >>> 8  ) & 0xFF );
        bytes[offset+7] = (byte)(   l          & 0xFF );
    }

    /**
     * @param l Write this long to an array
     * @return 8-byte array containing the long
     */
    public static byte[] toByteArray(long l)
    {
        byte[] bytes = new byte[8];
        copyIntoBytes(bytes, 0, l);
        return bytes;
    }

    public static int compareUnsigned(byte[] bytes1, byte[] bytes2, int offset1, int offset2, int len1, int len2)
    {
        if (bytes1 == null)
        {
            return bytes2 == null ? 0 : -1;
        }
        if (bytes2 == null) return 1;

        int minLength = Math.min(len1 - offset1, len2 - offset2);
        for (int x = 0, i = offset1, j = offset2; x < minLength; x++, i++, j++)
        {
            if (bytes1[i] == bytes2[j])
                continue;
            // compare non-equal bytes as unsigned
            return (bytes1[i] & 0xFF) < (bytes2[j] & 0xFF) ? -1 : 1;
        }
        if ((len1 - offset1) == (len2 - offset2)) return 0;
        else return ((len1 - offset1) < (len2 - offset2)) ? -1 : 1;
    }
  
    /**
     * @return The bitwise XOR of the inputs. The output will be the same length as the
     * longer input, but if either input is null, the output will be null.
     */
    public static byte[] xor(byte[] left, byte[] right)
    {
        if (left == null || right == null)
            return null;
        if (left.length > right.length)
        {
            byte[] swap = left;
            left = right;
            right = swap;
        }

        // left.length is now <= right.length
        byte[] out = Arrays.copyOf(right, right.length);
        for (int i = 0; i < left.length; i++)
        {
            out[i] = (byte)((left[i] & 0xFF) ^ (right[i] & 0xFF));
        }
        return out;
    }

    public static BigInteger hashToBigInteger(ByteBuffer data)
    {
        byte[] result = hash(data);
        BigInteger hash = new BigInteger(result);
        return hash.abs();        
    }

    public static byte[] hash(ByteBuffer... data)
    {
    	byte[] result;
    	try
        {
            MessageDigest messageDigest = localMessageDigest.get();
            messageDigest.reset();
            for(ByteBuffer block : data)
            {
                messageDigest.update(ByteBufferUtil.clone(block));
            }

            result = messageDigest.digest();
    	}
    	catch (Exception e)
        {
            throw new RuntimeException(e);
    	}
    	return result;
	}

    public static byte[] hexToBytes(String str)
    {
        if (str.length() % 2 == 1)
            str = "0" + str;
        byte[] bytes = new byte[str.length()/2];
        for (int i = 0; i < bytes.length; i++)
        {
            bytes[i] = (byte)Integer.parseInt(str.substring(i*2, i*2+2), 16);
        }
        return bytes;
    }

    public static String bytesToHex(byte... bytes)
    {
        StringBuilder sb = new StringBuilder();
        for (byte b : bytes)
        {
            int bint = b & 0xff;
            if (bint <= 0xF)
                // toHexString does not 0 pad its results.
                sb.append("0");
            sb.append(Integer.toHexString(bint));
        }
        return sb.toString();
    }

    public static void renameWithConfirm(String tmpFilename, String filename) throws IOException
    {
        if (!new File(tmpFilename).renameTo(new File(filename)))
        {
            throw new IOException("rename failed of " + filename);
        }
    }

    /*
    TODO how to make this work w/ ReducingKeyIterator?
    public static <T extends Comparable<T>> CollatingIterator getCollatingIterator()
    {
        // CollatingIterator will happily NPE if you do not specify a comparator explicitly
        return new CollatingIterator(new Comparator<T>()
        {
            public int compare(T o1, T o2)
            {
                return o1.compareTo(o2);
            }
        });
    }
     */
    public static CollatingIterator getCollatingIterator()
    {
        // CollatingIterator will happily NPE if you do not specify a comparator explicitly
        return new CollatingIterator(new Comparator()
        {
            public int compare(Object o1, Object o2)
            {
                return ((Comparable) o1).compareTo(o2);
            }
        });
    }

    public static void atomicSetMax(AtomicInteger atomic, int i)
    {
        while (true)
        {
            int j = atomic.get();
            if (j >= i || atomic.compareAndSet(j, i))
                break;
        }
    }

    public static void atomicSetMax(AtomicLong atomic, long i)
    {
        while (true)
        {
            long j = atomic.get();
            if (j >= i || atomic.compareAndSet(j, i))
                break;
        }
    }

    public static void serialize(TSerializer serializer, TBase struct, DataOutput out)
    throws IOException
    {
        assert serializer != null;
        assert struct != null;
        assert out != null;
        byte[] bytes;
        try
        {
            bytes = serializer.serialize(struct);
        }
        catch (TException e)
        {
            throw new RuntimeException(e);
        }
        out.writeInt(bytes.length);
        out.write(bytes);
    }

    public static void deserialize(TDeserializer deserializer, TBase struct, DataInput in)
    throws IOException
    {
        assert deserializer != null;
        assert struct != null;
        assert in != null;
        byte[] bytes = new byte[in.readInt()];
        in.readFully(bytes);
        try
        {
            deserializer.deserialize(struct, bytes);
        }
        catch (TException ex)
        {
            throw new IOException(ex);
        }
    }

    public static void sortSampledKeys(List<DecoratedKey> keys, Range range)
    {
        if (range.left.compareTo(range.right) >= 0)
        {
            // range wraps.  have to be careful that we sort in the same order as the range to find the right midpoint.
            final Token right = range.right;
            Comparator<DecoratedKey> comparator = new Comparator<DecoratedKey>()
            {
                public int compare(DecoratedKey o1, DecoratedKey o2)
                {
                    if ((right.compareTo(o1.token) < 0 && right.compareTo(o2.token) < 0)
                        || (right.compareTo(o1.token) > 0 && right.compareTo(o2.token) > 0))
                    {
                        // both tokens are on the same side of the wrap point
                        return o1.compareTo(o2);
                    }
                    return -o1.compareTo(o2);
                }
            };
            Collections.sort(keys, comparator);
        }
        else
        {
            // unwrapped range (left < right).  standard sort is all we need.
            Collections.sort(keys);
        }
    }

    public static int encodedUTF8Length(String st)
    {
        int strlen = st.length();
        int utflen = 0;
        for (int i = 0; i < strlen; i++)
        {
            int c = st.charAt(i);
            if ((c >= 0x0001) && (c <= 0x007F))
                utflen++;
            else if (c > 0x07FF)
                utflen += 3;
            else
                utflen += 2;
        }
        return utflen;
    }

<<<<<<< HEAD
    public static String decodeToUTF8(ByteBuffer bytes) throws CharacterCodingException
    {
        return Charsets.UTF_8.newDecoder().decode(bytes.duplicate()).toString();
=======
    public static ByteBuffer toByteBuffer(long n)
    {
        byte[] bytes = new byte[8];
        return ByteBuffer.wrap(bytes).putLong(0, n);
>>>>>>> 46ea05fa
    }

    public static String resourceToFile(String filename) throws ConfigurationException
    {
        ClassLoader loader = PropertyFileSnitch.class.getClassLoader();
        URL scpurl = loader.getResource(filename);
        if (scpurl == null)
            throw new ConfigurationException("unable to locate " + filename);

        return scpurl.getFile();
    }

    public static String getReleaseVersionString()
    {
        try
        {
            InputStream in = FBUtilities.class.getClassLoader().getResourceAsStream("org/apache/cassandra/config/version.properties");
            if (in == null)
            {
                return "Unknown";
            }
            Properties props = new Properties();
            props.load(in);
            return props.getProperty("CassandraVersion");
        }
        catch (Exception e)
        {
            logger_.warn("Unable to load version.properties", e);
            return "debug version";
        }
    }

    public static long timestampMicros()
    {
        // we use microsecond resolution for compatibility with other client libraries, even though
        // we can't actually get microsecond precision.
        return System.currentTimeMillis() * 1000;
    }

    public static void waitOnFutures(Iterable<Future<?>> futures)
    {
        for (Future f : futures)
        {
            try
            {
                f.get();
            }
            catch (ExecutionException ee)
            {
                throw new RuntimeException(ee);
            }
            catch (InterruptedException ie)
            {
                throw new AssertionError(ie);
            }
        }
    }

    public static IPartitioner newPartitioner(String partitionerClassName) throws ConfigurationException
    {
        if (!partitionerClassName.contains("."))
            partitionerClassName = "org.apache.cassandra.dht." + partitionerClassName;
        return FBUtilities.construct(partitionerClassName, "partitioner");
    }

    public static AbstractType getComparator(String compareWith) throws ConfigurationException
    {
        String className = compareWith.contains(".") ? compareWith : "org.apache.cassandra.db.marshal." + compareWith;
        Class<? extends AbstractType> typeClass = FBUtilities.<AbstractType>classForName(className, "abstract-type");
        try
        {
            Field field = typeClass.getDeclaredField("instance");
            return (AbstractType) field.get(null);
        }
        catch (NoSuchFieldException e)
        {
            ConfigurationException ex = new ConfigurationException("Invalid comparator " + compareWith + " : must define a public static instance field.");
            ex.initCause(e);
            throw ex;
        }
        catch (IllegalAccessException e)
        {
            ConfigurationException ex = new ConfigurationException("Invalid comparator " + compareWith + " : must define a public static instance field.");
            ex.initCause(e);
            throw ex;
        }
    }

    /**
     * @return The Class for the given name.
     * @param classname Fully qualified classname.
     * @param readable Descriptive noun for the role the class plays.
     * @throws ConfigurationException If the class cannot be found.
     */
    public static <T> Class<T> classForName(String classname, String readable) throws ConfigurationException
    {
        try
        {
            return (Class<T>)Class.forName(classname);
        }
        catch (ClassNotFoundException e)
        {
            throw new ConfigurationException(String.format("Unable to find %s class '%s'", readable, classname));
        }
    }

    /**
     * Constructs an instance of the given class, which must have a no-arg constructor.
     * TODO: Similar method for our 'instance member' singleton pattern would be nice.
     * @param classname Fully qualified classname.
     * @param readable Descriptive noun for the role the class plays.
     * @throws ConfigurationException If the class cannot be found.
     */
    public static <T> T construct(String classname, String readable) throws ConfigurationException
    {
        Class<T> cls = FBUtilities.classForName(classname, readable);
        try
        {
            return cls.getConstructor().newInstance();
        }
        catch (NoSuchMethodException e)
        {
            throw new ConfigurationException(String.format("No default constructor for %s class '%s'.", readable, classname));
        }
        catch (IllegalAccessException e)
        {
            throw new ConfigurationException(String.format("Default constructor for %s class '%s' is inaccessible.", readable, classname));
        }
        catch (InstantiationException e)
        {
            throw new ConfigurationException(String.format("Cannot use abstract class '%s' as %s.", classname, readable));
        }
        catch (InvocationTargetException e)
        {
            if (e.getCause() instanceof ConfigurationException)
                throw (ConfigurationException)e.getCause();
            throw new ConfigurationException(String.format("Error instantiating %s class '%s'.", readable, classname), e);
        }
    }

    public static <T extends Comparable> SortedSet<T> singleton(T column)
    {
        return new TreeSet<T>(Arrays.asList(column));
    }

    public static String toString(Map<?,?> map)
    {
        Joiner.MapJoiner joiner = Joiner.on(",").withKeyValueSeparator(":");
        return joiner.join(map);
    }

    /**
     * Used to get access to protected/private field of the specified class
     * @param klass - name of the class
     * @param fieldName - name of the field
     * @return Field or null on error
     */
    public static Field getProtectedField(Class klass, String fieldName)
    {
        Field field;

        try
        {
            field = klass.getDeclaredField(fieldName);
            field.setAccessible(true);
        }
        catch (Exception e)
        {
            throw new AssertionError(e);
        }

        return field;
    }
}<|MERGE_RESOLUTION|>--- conflicted
+++ resolved
@@ -452,18 +452,6 @@
         return utflen;
     }
 
-<<<<<<< HEAD
-    public static String decodeToUTF8(ByteBuffer bytes) throws CharacterCodingException
-    {
-        return Charsets.UTF_8.newDecoder().decode(bytes.duplicate()).toString();
-=======
-    public static ByteBuffer toByteBuffer(long n)
-    {
-        byte[] bytes = new byte[8];
-        return ByteBuffer.wrap(bytes).putLong(0, n);
->>>>>>> 46ea05fa
-    }
-
     public static String resourceToFile(String filename) throws ConfigurationException
     {
         ClassLoader loader = PropertyFileSnitch.class.getClassLoader();
