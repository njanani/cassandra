--- conflicted
+++ resolved
@@ -1665,11 +1665,7 @@
         for information about the supported parameter names and values).
         """
 
-<<<<<<< HEAD
-    def printout(self, text, color=None, newline=True, out=sys.stdout):
-=======
     def applycolor(self, text, color=None):
->>>>>>> 5850178c
         if not color or not self.color:
             return text
         return color + text + ANSI_RESET
